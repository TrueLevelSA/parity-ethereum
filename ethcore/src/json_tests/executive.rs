// Copyright 2015-2018 Parity Technologies (UK) Ltd.
// This file is part of Parity.

// Parity is free software: you can redistribute it and/or modify
// it under the terms of the GNU General Public License as published by
// the Free Software Foundation, either version 3 of the License, or
// (at your option) any later version.

// Parity is distributed in the hope that it will be useful,
// but WITHOUT ANY WARRANTY; without even the implied warranty of
// MERCHANTABILITY or FITNESS FOR A PARTICULAR PURPOSE.  See the
// GNU General Public License for more details.

// You should have received a copy of the GNU General Public License
// along with Parity.  If not, see <http://www.gnu.org/licenses/>.

use std::path::Path;
use std::sync::Arc;
use super::test_common::*;
use state::{Backend as StateBackend, State, Substate};
use executive::*;
use evm::{VMType, Finalize};
use vm::{
	self, ActionParams, CallType, Schedule, Ext,
	ContractCreateResult, EnvInfo, MessageCallResult,
	CreateContractAddress, ReturnData,
};
use externalities::*;
use test_helpers::get_temp_state;
use ethjson;
use trace::{Tracer, NoopTracer};
use trace::{VMTracer, NoopVMTracer};
use bytes::{Bytes, BytesRef};
use ethtrie;
use rlp::RlpStream;
use hash::keccak;
use machine::EthereumMachine as Machine;

use super::HookType;

/// Run executive jsontests on a given folder.
pub fn run_test_path<H: FnMut(&str, HookType)>(p: &Path, skip: &[&'static str], h: &mut H) {
	::json_tests::test_common::run_test_path(p, skip, do_json_test, h)
}

/// Run executive jsontests on a given file.
pub fn run_test_file<H: FnMut(&str, HookType)>(p: &Path, h: &mut H) {
	::json_tests::test_common::run_test_file(p, do_json_test, h)
}

#[derive(Debug, PartialEq, Clone)]
struct CallCreate {
	data: Bytes,
	destination: Option<Address>,
	gas_limit: U256,
	value: U256
}

impl From<ethjson::vm::Call> for CallCreate {
	fn from(c: ethjson::vm::Call) -> Self {
		let dst: Option<ethjson::hash::Address> = c.destination.into();
		CallCreate {
			data: c.data.into(),
			destination: dst.map(Into::into),
			gas_limit: c.gas_limit.into(),
			value: c.value.into()
		}
	}
}

/// Tiny wrapper around executive externalities.
/// Stores callcreates.
struct TestExt<'a, T: 'a, V: 'a, B: 'a>
	where T: Tracer, V: VMTracer, B: StateBackend
{
	ext: Externalities<'a, T, V, B>,
	callcreates: Vec<CallCreate>,
	nonce: U256,
	sender: Address,
}

impl<'a, T: 'a, V: 'a, B: 'a> TestExt<'a, T, V, B>
	where T: Tracer, V: VMTracer, B: StateBackend,
{
	fn new(
		state: &'a mut State<B>,
		info: &'a EnvInfo,
		machine: &'a Machine,
		schedule: &'a Schedule,
		depth: usize,
		origin_info: OriginInfo,
		substate: &'a mut Substate,
		output: OutputPolicy<'a, 'a>,
		address: Address,
		tracer: &'a mut T,
		vm_tracer: &'a mut V,
	) -> ethtrie::Result<Self> {
		let static_call = false;
		Ok(TestExt {
			nonce: state.nonce(&address)?,
			ext: Externalities::new(state, info, machine, schedule, depth, origin_info, substate, output, tracer, vm_tracer, static_call),
			callcreates: vec![],
			sender: address,
		})
	}
}

impl<'a, T: 'a, V: 'a, B: 'a> Ext for TestExt<'a, T, V, B>
	where T: Tracer, V: VMTracer, B: StateBackend
{
	fn storage_at(&self, key: &H256) -> vm::Result<H256> {
		self.ext.storage_at(key)
	}

	fn set_storage(&mut self, key: H256, value: H256) -> vm::Result<()> {
		self.ext.set_storage(key, value)
	}

	fn exists(&self, address: &Address) -> vm::Result<bool> {
		self.ext.exists(address)
	}

	fn exists_and_not_null(&self, address: &Address) -> vm::Result<bool> {
		self.ext.exists_and_not_null(address)
	}

	fn balance(&self, address: &Address) -> vm::Result<U256> {
		self.ext.balance(address)
	}

	fn origin_balance(&self) -> vm::Result<U256> {
		self.ext.origin_balance()
	}

	fn blockhash(&mut self, number: &U256) -> H256 {
		self.ext.blockhash(number)
	}

	fn create(&mut self, gas: &U256, value: &U256, code: &[u8], address: CreateContractAddress) -> ContractCreateResult {
		self.callcreates.push(CallCreate {
			data: code.to_vec(),
			destination: None,
			gas_limit: *gas,
			value: *value
		});
		let contract_address = contract_address(address, &self.sender, &self.nonce, &code).0;
		ContractCreateResult::Created(contract_address, *gas)
	}

	fn call(&mut self,
		gas: &U256,
		_sender_address: &Address,
		receive_address: &Address,
		value: Option<U256>,
		data: &[u8],
		_code_address: &Address,
		_output: &mut [u8],
		_call_type: CallType
	) -> MessageCallResult {
		self.callcreates.push(CallCreate {
			data: data.to_vec(),
			destination: Some(receive_address.clone()),
			gas_limit: *gas,
			value: value.unwrap()
		});
		MessageCallResult::Success(*gas, ReturnData::empty())
	}

	fn extcode(&self, address: &Address) -> vm::Result<Arc<Bytes>>  {
		self.ext.extcode(address)
	}

	fn extcodesize(&self, address: &Address) -> vm::Result<usize> {
		self.ext.extcodesize(address)
	}

	fn log(&mut self, topics: Vec<H256>, data: &[u8]) -> vm::Result<()> {
		self.ext.log(topics, data)
	}

	fn ret(self, gas: &U256, data: &ReturnData, apply_state: bool) -> Result<U256, vm::Error> {
		self.ext.ret(gas, data, apply_state)
	}

	fn suicide(&mut self, refund_address: &Address) -> vm::Result<()> {
		self.ext.suicide(refund_address)
	}

	fn schedule(&self) -> &Schedule {
		self.ext.schedule()
	}

	fn env_info(&self) -> &EnvInfo {
		self.ext.env_info()
	}

	fn depth(&self) -> usize {
		0
	}

	fn is_static(&self) -> bool {
		false
	}

	fn inc_sstore_clears(&mut self) {
		self.ext.inc_sstore_clears()
	}
}

fn do_json_test<H: FnMut(&str, HookType)>(json_data: &[u8], h: &mut H) -> Vec<String> {
	let vms = VMType::all();
	vms
		.iter()
		.flat_map(|vm| do_json_test_for(vm, json_data, h))
		.collect()
}

fn do_json_test_for<H: FnMut(&str, HookType)>(vm_type: &VMType, json_data: &[u8], start_stop_hook: &mut H) -> Vec<String> {
	let tests = ethjson::vm::Test::load(json_data).unwrap();
	let mut failed = Vec::new();

	for (name, vm) in tests.into_iter() {
		start_stop_hook(&format!("{}-{}", name, vm_type), HookType::OnStart);

		info!(target: "jsontests", "name: {:?}", name);
		let mut fail = false;

		let mut fail_unless = |cond: bool, s: &str | if !cond && !fail {
			failed.push(format!("[{}] {}: {}", vm_type, name, s));
			fail = true
		};

		macro_rules! try_fail {
			($e: expr) => {
				match $e {
					Ok(x) => x,
					Err(e) => {
						let msg = format!("Internal error: {}", e);
						fail_unless(false, &msg);
						continue
					}
				}
			}
		}

		let out_of_gas = vm.out_of_gas();
		let mut state = get_temp_state();
		state.populate_from(From::from(vm.pre_state.clone()));
		let info: EnvInfo = From::from(vm.env);
		let machine = {
			let mut machine = ::ethereum::new_frontier_test_machine();
			machine.set_schedule_creation_rules(Box::new(move |s, _| s.max_depth = 1));
			machine
		};

		let params = ActionParams::from(vm.transaction);

		let mut substate = Substate::new();
		let mut tracer = NoopTracer;
		let mut vm_tracer = NoopVMTracer;
		let mut output = vec![];
		let vm_factory = state.vm_factory();

		// execute
		let (res, callcreates) = {
			let schedule = machine.schedule(info.number);
			let mut ex = try_fail!(TestExt::new(
				&mut state,
				&info,
				&machine,
				&schedule,
				0,
				OriginInfo::from(&params),
				&mut substate,
				OutputPolicy::Return(BytesRef::Flexible(&mut output), None),
				params.address.clone(),
				&mut tracer,
				&mut vm_tracer,
			));
<<<<<<< HEAD
			let evm = vm_factory.create(params, &ex);
			match evm {
				Ok(mut evm) => {
					let res = evm.exec(&mut ex);
					// a return in finalize will not alter callcreates
					let callcreates = ex.callcreates.clone();
					(res.finalize(ex), callcreates)
				},
				Err(e) => {
					// a return in finalize will not alter callcreates
					let callcreates = ex.callcreates.clone();
					(e.finalize(ex), callcreates)
				}
			}
=======
			let mut evm = vm_factory.create(&params, schedule.wasm.is_some());
			let res = evm.exec(params, &mut ex);
			// a return in finalize will not alter callcreates
			let callcreates = ex.callcreates.clone();
			(res.finalize(ex), callcreates)
>>>>>>> 4848c384
		};

		let log_hash = {
			let mut rlp = RlpStream::new_list(substate.logs.len());
			for l in &substate.logs {
				rlp.append(l);
			}
			keccak(&rlp.drain())
		};

		match res {
			Err(_) => fail_unless(out_of_gas, "didn't expect to run out of gas."),
			Ok(res) => {
				fail_unless(!out_of_gas, "expected to run out of gas.");
				fail_unless(Some(res.gas_left) == vm.gas_left.map(Into::into), "gas_left is incorrect");
				let vm_output: Option<Vec<u8>> = vm.output.map(Into::into);
				fail_unless(Some(output) == vm_output, "output is incorrect");
				fail_unless(Some(log_hash) == vm.logs.map(|h| h.0), "logs are incorrect");

				for (address, account) in vm.post_state.unwrap().into_iter() {
					let address = address.into();
					let code: Vec<u8> = account.code.into();
					let found_code = try_fail!(state.code(&address));
					let found_balance = try_fail!(state.balance(&address));
					let found_nonce = try_fail!(state.nonce(&address));

					fail_unless(found_code.as_ref().map_or_else(|| code.is_empty(), |c| &**c == &code), "code is incorrect");
					fail_unless(found_balance == account.balance.into(), "balance is incorrect");
					fail_unless(found_nonce == account.nonce.into(), "nonce is incorrect");
					for (k, v) in account.storage {
						let key: U256 = k.into();
						let value: U256 = v.into();
						let found_storage = try_fail!(state.storage_at(&address, &From::from(key)));
						fail_unless(found_storage == From::from(value), "storage is incorrect");
					}
				}

				let calls: Option<Vec<CallCreate>> = vm.calls.map(|c| c.into_iter().map(From::from).collect());
				fail_unless(Some(callcreates) == calls, "callcreates does not match");
			}
		};

		start_stop_hook(&format!("{}-{}", name, vm_type), HookType::OnStop);
	}

	for f in &failed {
		error!("FAILED: {:?}", f);
	}

	failed
}

declare_test!{ExecutiveTests_vmArithmeticTest, "VMTests/vmArithmeticTest"}
declare_test!{ExecutiveTests_vmBitwiseLogicOperationTest, "VMTests/vmBitwiseLogicOperation"}
declare_test!{ExecutiveTests_vmBlockInfoTest, "VMTests/vmBlockInfoTest"}
 // TODO [todr] Fails with Signal 11 when using JIT
declare_test!{ExecutiveTests_vmEnvironmentalInfoTest, "VMTests/vmEnvironmentalInfo"}
declare_test!{ExecutiveTests_vmIOandFlowOperationsTest, "VMTests/vmIOandFlowOperations"}
declare_test!{ExecutiveTests_vmLogTest, "VMTests/vmLogTest"}
declare_test!{heavy => ExecutiveTests_vmPerformance, "VMTests/vmPerformance"}
declare_test!{ExecutiveTests_vmPushDupSwapTest, "VMTests/vmPushDupSwapTest"}
declare_test!{ExecutiveTests_vmRandomTest, "VMTests/vmRandomTest"}
declare_test!{ExecutiveTests_vmSha3Test, "VMTests/vmSha3Test"}
declare_test!{ExecutiveTests_vmSystemOperationsTest, "VMTests/vmSystemOperations"}
declare_test!{ExecutiveTests_vmTests, "VMTests/vmTests"}<|MERGE_RESOLUTION|>--- conflicted
+++ resolved
@@ -277,28 +277,11 @@
 				&mut tracer,
 				&mut vm_tracer,
 			));
-<<<<<<< HEAD
-			let evm = vm_factory.create(params, &ex);
-			match evm {
-				Ok(mut evm) => {
-					let res = evm.exec(&mut ex);
-					// a return in finalize will not alter callcreates
-					let callcreates = ex.callcreates.clone();
-					(res.finalize(ex), callcreates)
-				},
-				Err(e) => {
-					// a return in finalize will not alter callcreates
-					let callcreates = ex.callcreates.clone();
-					(e.finalize(ex), callcreates)
-				}
-			}
-=======
-			let mut evm = vm_factory.create(&params, schedule.wasm.is_some());
+			let mut evm = vm_factory.create(&params, schedule, 0);
 			let res = evm.exec(params, &mut ex);
 			// a return in finalize will not alter callcreates
 			let callcreates = ex.callcreates.clone();
 			(res.finalize(ex), callcreates)
->>>>>>> 4848c384
 		};
 
 		let log_hash = {
