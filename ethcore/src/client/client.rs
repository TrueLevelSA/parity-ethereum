// Copyright 2015-2018 Parity Technologies (UK) Ltd.
// This file is part of Parity.

// Parity is free software: you can redistribute it and/or modify
// it under the terms of the GNU General Public License as published by
// the Free Software Foundation, either version 3 of the License, or
// (at your option) any later version.

// Parity is distributed in the hope that it will be useful,
// but WITHOUT ANY WARRANTY; without even the implied warranty of
// MERCHANTABILITY or FITNESS FOR A PARTICULAR PURPOSE.  See the
// GNU General Public License for more details.

// You should have received a copy of the GNU General Public License
// along with Parity.  If not, see <http://www.gnu.org/licenses/>.

use std::collections::{HashSet, BTreeMap, VecDeque};
use std::cmp;
use std::fmt;
use std::str::FromStr;
use std::sync::atomic::{AtomicUsize, AtomicBool, Ordering as AtomicOrdering};
use std::sync::{Arc, Weak};
use std::time::{Instant, Duration};

// util
use hash::keccak;
use bytes::Bytes;
use itertools::Itertools;
use journaldb;
use trie::{TrieSpec, TrieFactory, Trie};
use kvdb::{DBValue, KeyValueDB, DBTransaction};

// other
use ethereum_types::{H256, Address, U256};
use block::{IsBlock, LockedBlock, Drain, ClosedBlock, OpenBlock, enact_verified, SealedBlock};
use blockchain::{BlockChain, BlockChainDB, BlockProvider, TreeRoute, ImportRoute, TransactionAddress, ExtrasInsert};
use client::ancient_import::AncientVerifier;
use client::{
	Nonce, Balance, ChainInfo, BlockInfo, CallContract, TransactionInfo,
	RegistryInfo, ReopenBlock, PrepareOpenBlock, ScheduleInfo, ImportSealedBlock,
	BroadcastProposalBlock, ImportBlock, StateOrBlock, StateInfo, StateClient, Call,
	AccountData, BlockChain as BlockChainTrait, BlockProducer, SealedBlockImporter,
	ClientIoMessage
};
use client::{
	BlockId, TransactionId, UncleId, TraceId, ClientConfig, BlockChainClient,
	TraceFilter, CallAnalytics, BlockImportError, Mode,
	ChainNotify, ChainRoute, PruningInfo, ProvingBlockChainClient, EngineInfo, ChainMessageType,
	IoClient,
};
use encoded;
use engines::{EthEngine, EpochTransition, ForkChoice};
use error::{ImportErrorKind, BlockImportErrorKind, ExecutionError, CallError, BlockError, ImportResult, Error as EthcoreError};
use vm::{EnvInfo, LastHashes};
use evm::Schedule;
use executive::{Executive, Executed, TransactOptions, contract_address};
use factory::{Factories, VmFactory};
use header::{BlockNumber, Header, ExtendedHeader};
use io::{IoChannel, IoError};
use log_entry::LocalizedLogEntry;
use miner::{Miner, MinerService};
use ethcore_miner::pool::VerifiedTransaction;
use parking_lot::{Mutex, RwLock};
use rand::OsRng;
use receipt::{Receipt, LocalizedReceipt};
use snapshot::{self, io as snapshot_io};
use spec::Spec;
use state_db::StateDB;
use state::{self, State};
use trace;
use trace::{TraceDB, ImportRequest as TraceImportRequest, LocalizedTrace, Database as TraceDatabase};
use transaction::{self, LocalizedTransaction, UnverifiedTransaction, SignedTransaction, Transaction, Action};
use types::filter::Filter;
use types::ancestry_action::AncestryAction;
use verification;
use verification::{PreverifiedBlock, Verifier, BlockQueue};
use verification::queue::kind::blocks::Unverified;
use verification::queue::kind::BlockLike;

// re-export
pub use types::blockchain_info::BlockChainInfo;
pub use types::block_status::BlockStatus;
pub use blockchain::CacheSize as BlockChainCacheSize;
pub use verification::QueueInfo as BlockQueueInfo;

use_contract!(registry, "Registry", "res/contracts/registrar.json");

const MAX_ANCIENT_BLOCKS_QUEUE_SIZE: usize = 4096;
// Max number of blocks imported at once.
const MAX_ANCIENT_BLOCKS_TO_IMPORT: usize = 4;
const MAX_QUEUE_SIZE_TO_SLEEP_ON: usize = 2;
const MIN_HISTORY_SIZE: u64 = 8;

/// Report on the status of a client.
#[derive(Default, Clone, Debug, Eq, PartialEq)]
pub struct ClientReport {
	/// How many blocks have been imported so far.
	pub blocks_imported: usize,
	/// How many transactions have been applied so far.
	pub transactions_applied: usize,
	/// How much gas has been processed so far.
	pub gas_processed: U256,
	/// Memory used by state DB
	pub state_db_mem: usize,
}

impl ClientReport {
	/// Alter internal reporting to reflect the additional `block` has been processed.
	pub fn accrue_block(&mut self, header: &Header, transactions: usize) {
		self.blocks_imported += 1;
		self.transactions_applied += transactions;
		self.gas_processed = self.gas_processed + *header.gas_used();
	}
}

impl<'a> ::std::ops::Sub<&'a ClientReport> for ClientReport {
	type Output = Self;

	fn sub(mut self, other: &'a ClientReport) -> Self {
		let higher_mem = ::std::cmp::max(self.state_db_mem, other.state_db_mem);
		let lower_mem = ::std::cmp::min(self.state_db_mem, other.state_db_mem);

		self.blocks_imported -= other.blocks_imported;
		self.transactions_applied -= other.transactions_applied;
		self.gas_processed = self.gas_processed - other.gas_processed;
		self.state_db_mem = higher_mem - lower_mem;

		self
	}
}

struct SleepState {
	last_activity: Option<Instant>,
	last_autosleep: Option<Instant>,
}

impl SleepState {
	fn new(awake: bool) -> Self {
		SleepState {
			last_activity: match awake { false => None, true => Some(Instant::now()) },
			last_autosleep: match awake { false => Some(Instant::now()), true => None },
		}
	}
}

struct Importer {
	/// Lock used during block import
	pub import_lock: Mutex<()>, // FIXME Maybe wrap the whole `Importer` instead?

	/// Used to verify blocks
	pub verifier: Box<Verifier<Client>>,

	/// Queue containing pending blocks
	pub block_queue: BlockQueue,

	/// Handles block sealing
	pub miner: Arc<Miner>,

	/// Ancient block verifier: import an ancient sequence of blocks in order from a starting epoch
	pub ancient_verifier: AncientVerifier,

	/// Ethereum engine to be used during import
	pub engine: Arc<EthEngine>,
}

/// Blockchain database client backed by a persistent database. Owns and manages a blockchain and a block queue.
/// Call `import_block()` to import a block asynchronously; `flush_queue()` flushes the queue.
pub struct Client {
	/// Flag used to disable the client forever. Not to be confused with `liveness`.
	///
	/// For example, auto-updater will disable client forever if there is a
	/// hard fork registered on-chain that we don't have capability for.
	/// When hard fork block rolls around, the client (if `update` is false)
	/// knows it can't proceed further.
	enabled: AtomicBool,

	/// Operating mode for the client
	mode: Mutex<Mode>,

	chain: RwLock<Arc<BlockChain>>,
	tracedb: RwLock<TraceDB<BlockChain>>,
	engine: Arc<EthEngine>,

	/// Client configuration
	config: ClientConfig,

	/// Database pruning strategy to use for StateDB
	pruning: journaldb::Algorithm,

	/// Client uses this to store blocks, traces, etc.
	db: RwLock<Arc<BlockChainDB>>,

	state_db: RwLock<StateDB>,

	/// Report on the status of client
	report: RwLock<ClientReport>,

	sleep_state: Mutex<SleepState>,

	/// Flag changed by `sleep` and `wake_up` methods. Not to be confused with `enabled`.
	liveness: AtomicBool,
	io_channel: RwLock<IoChannel<ClientIoMessage>>,

	/// List of actors to be notified on certain chain events
	notify: RwLock<Vec<Weak<ChainNotify>>>,

	/// Queued transactions from IO
	queue_transactions: IoChannelQueue,
	/// Ancient blocks import queue
	queue_ancient_blocks: IoChannelQueue,
	/// Queued ancient blocks, make sure they are imported in order.
	queued_ancient_blocks: Arc<RwLock<(
		HashSet<H256>,
		VecDeque<(Unverified, Bytes)>
	)>>,
	ancient_blocks_import_lock: Arc<Mutex<()>>,
	/// Consensus messages import queue
	queue_consensus_message: IoChannelQueue,

	last_hashes: RwLock<VecDeque<H256>>,
	factories: Factories,

	/// Number of eras kept in a journal before they are pruned
	history: u64,

	/// An action to be done if a mode/spec_name change happens
	on_user_defaults_change: Mutex<Option<Box<FnMut(Option<Mode>) + 'static + Send>>>,

	/// Link to a registry object useful for looking up names
	registrar: registry::Registry,
	registrar_address: Option<Address>,

	/// A closure to call when we want to restart the client
	exit_handler: Mutex<Option<Box<Fn(String) + 'static + Send>>>,

	importer: Importer,
}

impl Importer {
	pub fn new(
		config: &ClientConfig,
		engine: Arc<EthEngine>,
		message_channel: IoChannel<ClientIoMessage>,
		miner: Arc<Miner>,
	) -> Result<Importer, ::error::Error> {
		let block_queue = BlockQueue::new(config.queue.clone(), engine.clone(), message_channel.clone(), config.verifier_type.verifying_seal());

		Ok(Importer {
			import_lock: Mutex::new(()),
			verifier: verification::new(config.verifier_type.clone()),
			block_queue,
			miner,
			ancient_verifier: AncientVerifier::new(engine.clone()),
			engine,
		})
	}

	/// This is triggered by a message coming from a block queue when the block is ready for insertion
	pub fn import_verified_blocks(&self, client: &Client) -> usize {

		// Shortcut out if we know we're incapable of syncing the chain.
		if !client.enabled.load(AtomicOrdering::Relaxed) {
			return 0;
		}

		let max_blocks_to_import = 4;
		let (imported_blocks, import_results, invalid_blocks, imported, proposed_blocks, duration, is_empty) = {
			let mut imported_blocks = Vec::with_capacity(max_blocks_to_import);
			let mut invalid_blocks = HashSet::new();
			let mut proposed_blocks = Vec::with_capacity(max_blocks_to_import);
			let mut import_results = Vec::with_capacity(max_blocks_to_import);

			let _import_lock = self.import_lock.lock();
			let blocks = self.block_queue.drain(max_blocks_to_import);
			if blocks.is_empty() {
				return 0;
			}
			trace_time!("import_verified_blocks");
			let start = Instant::now();

			for block in blocks {
				let header = block.header.clone();
				let bytes = block.bytes.clone();
				let hash = header.hash();

				let is_invalid = invalid_blocks.contains(header.parent_hash());
				if is_invalid {
					invalid_blocks.insert(hash);
					continue;
				}

				if let Ok(closed_block) = self.check_and_lock_block(block, client) {
					if self.engine.is_proposal(&header) {
						self.block_queue.mark_as_good(&[hash]);
						proposed_blocks.push(bytes);
					} else {
						imported_blocks.push(hash);

						let transactions_len = closed_block.transactions().len();

						let route = self.commit_block(closed_block, &header, encoded::Block::new(bytes), client);
						import_results.push(route);

						client.report.write().accrue_block(&header, transactions_len);
					}
				} else {
					invalid_blocks.insert(header.hash());
				}
			}

			let imported = imported_blocks.len();
			let invalid_blocks = invalid_blocks.into_iter().collect::<Vec<H256>>();

			if !invalid_blocks.is_empty() {
				self.block_queue.mark_as_bad(&invalid_blocks);
			}
			let is_empty = self.block_queue.mark_as_good(&imported_blocks);
			(imported_blocks, import_results, invalid_blocks, imported, proposed_blocks, start.elapsed(), is_empty)
		};

		{
			if !imported_blocks.is_empty() && is_empty {
				let route = ChainRoute::from(import_results.as_ref());

				if is_empty {
					self.miner.chain_new_blocks(client, &imported_blocks, &invalid_blocks, route.enacted(), route.retracted(), false);
				}

				client.notify(|notify| {
					notify.new_blocks(
						imported_blocks.clone(),
						invalid_blocks.clone(),
						route.clone(),
						Vec::new(),
						proposed_blocks.clone(),
						duration,
					);
				});
			}
		}

		let db = client.db.read();
		db.key_value().flush().expect("DB flush failed.");
		imported
	}

	fn check_and_lock_block(&self, block: PreverifiedBlock, client: &Client) -> Result<LockedBlock, ()> {
		let engine = &*self.engine;
		let header = block.header.clone();

		// Check the block isn't so old we won't be able to enact it.
		let best_block_number = client.chain.read().best_block_number();
		if client.pruning_info().earliest_state > header.number() {
			warn!(target: "client", "Block import failed for #{} ({})\nBlock is ancient (current best block: #{}).", header.number(), header.hash(), best_block_number);
			return Err(());
		}

		// Check if parent is in chain
		let parent = match client.block_header_decoded(BlockId::Hash(*header.parent_hash())) {
			Some(h) => h,
			None => {
				warn!(target: "client", "Block import failed for #{} ({}): Parent not found ({}) ", header.number(), header.hash(), header.parent_hash());
				return Err(());
			}
		};

		let chain = client.chain.read();
		// Verify Block Family
		let verify_family_result = self.verifier.verify_block_family(
			&header,
			&parent,
			engine,
			Some(verification::FullFamilyParams {
				block: &block,
				block_provider: &**chain,
				client
			}),
		);

		if let Err(e) = verify_family_result {
			warn!(target: "client", "Stage 3 block verification failed for #{} ({})\nError: {:?}", header.number(), header.hash(), e);
			return Err(());
		};

		let verify_external_result = self.verifier.verify_block_external(&header, engine);
		if let Err(e) = verify_external_result {
			warn!(target: "client", "Stage 4 block verification failed for #{} ({})\nError: {:?}", header.number(), header.hash(), e);
			return Err(());
		};

		// Enact Verified Block
		let last_hashes = client.build_last_hashes(header.parent_hash());
		let db = client.state_db.read().boxed_clone_canon(header.parent_hash());

		let is_epoch_begin = chain.epoch_transition(parent.number(), *header.parent_hash()).is_some();
		let enact_result = enact_verified(
			block,
			engine,
			client.tracedb.read().tracing_enabled(),
			db,
			&parent,
			last_hashes,
			client.factories.clone(),
			is_epoch_begin,
			&mut chain.ancestry_with_metadata_iter(*header.parent_hash()),
		);

		let mut locked_block = enact_result.map_err(|e| {
			warn!(target: "client", "Block import failed for #{} ({})\nError: {:?}", header.number(), header.hash(), e);
		})?;

		// Strip receipts for blocks before validate_receipts_transition,
		// if the expected receipts root header does not match.
		// (i.e. allow inconsistency in receipts outcome before the transition block)
		if header.number() < engine.params().validate_receipts_transition
			&& header.receipts_root() != locked_block.block().header().receipts_root()
		{
			locked_block.strip_receipts_outcomes();
		}

		// Final Verification
		if let Err(e) = self.verifier.verify_block_final(&header, locked_block.block().header()) {
			warn!(target: "client", "Stage 5 block verification failed for #{} ({})\nError: {:?}", header.number(), header.hash(), e);
			return Err(());
		}

		Ok(locked_block)
	}

	/// Import a block with transaction receipts.
	///
	/// The block is guaranteed to be the next best blocks in the
	/// first block sequence. Does no sealing or transaction validation.
	fn import_old_block(&self, unverified: Unverified, receipts_bytes: &[u8], db: &KeyValueDB, chain: &BlockChain) -> Result<(), ::error::Error> {
		let receipts = ::rlp::decode_list(receipts_bytes);
		let _import_lock = self.import_lock.lock();

		{
			trace_time!("import_old_block");
			// verify the block, passing the chain for updating the epoch verifier.
			let mut rng = OsRng::new()?;
			self.ancient_verifier.verify(&mut rng, &unverified.header, &chain)?;

			// Commit results
			let mut batch = DBTransaction::new();
			chain.insert_unordered_block(&mut batch, encoded::Block::new(unverified.bytes), receipts, None, false, true);
			// Final commit to the DB
			db.write_buffered(batch);
			chain.commit();
		}
		db.flush().expect("DB flush failed.");
		Ok(())
	}

	// NOTE: the header of the block passed here is not necessarily sealed, as
	// it is for reconstructing the state transition.
	//
	// The header passed is from the original block data and is sealed.
	fn commit_block<B>(&self, block: B, header: &Header, block_data: encoded::Block, client: &Client) -> ImportRoute where B: Drain {
		let hash = &header.hash();
		let number = header.number();
		let parent = header.parent_hash();
		let chain = client.chain.read();
		let is_finalized = false;

		// Commit results
		let block = block.drain();
		debug_assert_eq!(header.hash(), block_data.header_view().hash());

		let mut batch = DBTransaction::new();

		let ancestry_actions = self.engine.ancestry_actions(&block, &mut chain.ancestry_with_metadata_iter(*parent));

		let receipts = block.receipts;
		let traces = block.traces.drain();
		let best_hash = chain.best_block_hash();

		let new = ExtendedHeader {
			header: header.clone(),
			is_finalized,
			parent_total_difficulty: chain.block_details(&parent).expect("Parent block is in the database; qed").total_difficulty
		};

		let best = {
			let hash = best_hash;
			let header = chain.block_header_data(&hash)
				.expect("Best block is in the database; qed")
				.decode()
				.expect("Stored block header is valid RLP; qed");
			let details = chain.block_details(&hash)
				.expect("Best block is in the database; qed");

			ExtendedHeader {
				parent_total_difficulty: details.total_difficulty - *header.difficulty(),
				is_finalized: details.is_finalized,
				header: header,
			}
		};

		let route = chain.tree_route(best_hash, *parent).expect("forks are only kept when it has common ancestors; tree route from best to prospective's parent always exists; qed");
		let fork_choice = if route.is_from_route_finalized {
			ForkChoice::Old
		} else {
			self.engine.fork_choice(&new, &best)
		};

		// CHECK! I *think* this is fine, even if the state_root is equal to another
		// already-imported block of the same number.
		// TODO: Prove it with a test.
		let mut state = block.state.drop().1;

		// check epoch end signal, potentially generating a proof on the current
		// state.
		self.check_epoch_end_signal(
			&header,
			block_data.raw(),
			&receipts,
			&state,
			&chain,
			&mut batch,
			client
		);

		state.journal_under(&mut batch, number, hash).expect("DB commit failed");

		for ancestry_action in ancestry_actions {
			let AncestryAction::MarkFinalized(ancestry) = ancestry_action;
			chain.mark_finalized(&mut batch, ancestry).expect("Engine's ancestry action must be known blocks; qed");
		}

		let route = chain.insert_block(&mut batch, block_data, receipts.clone(), ExtrasInsert {
			fork_choice: fork_choice,
			is_finalized,
		});

		client.tracedb.read().import(&mut batch, TraceImportRequest {
			traces: traces.into(),
			block_hash: hash.clone(),
			block_number: number,
			enacted: route.enacted.clone(),
			retracted: route.retracted.len()
		});

		let is_canon = route.enacted.last().map_or(false, |h| h == hash);
		state.sync_cache(&route.enacted, &route.retracted, is_canon);
		// Final commit to the DB
		client.db.read().key_value().write_buffered(batch);
		chain.commit();

		self.check_epoch_end(&header, &chain, client);

		client.update_last_hashes(&parent, hash);

		if let Err(e) = client.prune_ancient(state, &chain) {
			warn!("Failed to prune ancient state data: {}", e);
		}

		route
	}

	// check for epoch end signal and write pending transition if it occurs.
	// state for the given block must be available.
	fn check_epoch_end_signal(
		&self,
		header: &Header,
		block_bytes: &[u8],
		receipts: &[Receipt],
		state_db: &StateDB,
		chain: &BlockChain,
		batch: &mut DBTransaction,
		client: &Client,
	) {
		use engines::EpochChange;

		let hash = header.hash();
		let auxiliary = ::machine::AuxiliaryData {
			bytes: Some(block_bytes),
			receipts: Some(&receipts),
		};

		match self.engine.signals_epoch_end(header, auxiliary) {
			EpochChange::Yes(proof) => {
				use engines::epoch::PendingTransition;
				use engines::Proof;

				let proof = match proof {
					Proof::Known(proof) => proof,
					Proof::WithState(with_state) => {
						let env_info = EnvInfo {
							number: header.number(),
							author: header.author().clone(),
							timestamp: header.timestamp(),
							difficulty: header.difficulty().clone(),
							last_hashes: client.build_last_hashes(header.parent_hash()),
							gas_used: U256::default(),
							gas_limit: u64::max_value().into(),
						};

						let call = move |addr, data| {
							let mut state_db = state_db.boxed_clone();
							let backend = ::state::backend::Proving::new(state_db.as_hashdb_mut());

							let transaction =
								client.contract_call_tx(BlockId::Hash(*header.parent_hash()), addr, data);

							let mut state = State::from_existing(
								backend,
								header.state_root().clone(),
								self.engine.account_start_nonce(header.number()),
								client.factories.clone(),
							).expect("state known to be available for just-imported block; qed");

							let options = TransactOptions::with_no_tracing().dont_check_nonce();
							let machine = self.engine.machine();
							let schedule = machine.schedule(env_info.number);
							let res = Executive::new(&mut state, &env_info, &machine, &schedule)
								.transact(&transaction, options);

							let res = match res {
								Err(ExecutionError::Internal(e)) =>
									Err(format!("Internal error: {}", e)),
								Err(e) => {
									trace!(target: "client", "Proved call failed: {}", e);
									Ok((Vec::new(), state.drop().1.extract_proof()))
								}
								Ok(res) => Ok((res.output, state.drop().1.extract_proof())),
							};

							res.map(|(output, proof)| (output, proof.into_iter().map(|x| x.into_vec()).collect()))
						};

						match with_state.generate_proof(&call) {
							Ok(proof) => proof,
							Err(e) => {
								warn!(target: "client", "Failed to generate transition proof for block {}: {}", hash, e);
								warn!(target: "client", "Snapshots produced by this client may be incomplete");
								Vec::new()
							}
						}
					}
				};

				debug!(target: "client", "Block {} signals epoch end.", hash);

				let pending = PendingTransition { proof: proof };
				chain.insert_pending_transition(batch, hash, pending);
			},
			EpochChange::No => {},
			EpochChange::Unsure(_) => {
				warn!(target: "client", "Detected invalid engine implementation.");
				warn!(target: "client", "Engine claims to require more block data, but everything provided.");
			}
		}
	}

	// check for ending of epoch and write transition if it occurs.
	fn check_epoch_end<'a>(&self, header: &'a Header, chain: &BlockChain, client: &Client) {
		let is_epoch_end = self.engine.is_epoch_end(
			header,
			&(|hash| client.block_header_decoded(BlockId::Hash(hash))),
			&(|hash| chain.get_pending_transition(hash)), // TODO: limit to current epoch.
		);

		if let Some(proof) = is_epoch_end {
			debug!(target: "client", "Epoch transition at block {}", header.hash());

			let mut batch = DBTransaction::new();
			chain.insert_epoch_transition(&mut batch, header.number(), EpochTransition {
				block_hash: header.hash(),
				block_number: header.number(),
				proof: proof,
			});

			// always write the batch directly since epoch transition proofs are
			// fetched from a DB iterator and DB iterators are only available on
			// flushed data.
			client.db.read().key_value().write(batch).expect("DB flush failed");
		}
	}
}

impl Client {
	/// Create a new client with given parameters.
	/// The database is assumed to have been initialized with the correct columns.
	pub fn new(
		config: ClientConfig,
		spec: &Spec,
		db: Arc<BlockChainDB>,
		miner: Arc<Miner>,
		message_channel: IoChannel<ClientIoMessage>,
	) -> Result<Arc<Client>, ::error::Error> {
		let trie_spec = match config.fat_db {
			true => TrieSpec::Fat,
			false => TrieSpec::Secure,
		};

		let trie_factory = TrieFactory::new(trie_spec);
		let factories = Factories {
			vm: VmFactory::new(config.vm_type.clone(), config.jump_table_size),
			trie: trie_factory,
			accountdb: Default::default(),
		};

		let journal_db = journaldb::new(db.key_value().clone(), config.pruning, ::db::COL_STATE);
		let mut state_db = StateDB::new(journal_db, config.state_cache_size);
		if state_db.journal_db().is_empty() {
			// Sets the correct state root.
			state_db = spec.ensure_db_good(state_db, &factories)?;
			let mut batch = DBTransaction::new();
			state_db.journal_under(&mut batch, 0, &spec.genesis_header().hash())?;
			db.key_value().write(batch)?;
		}

		let gb = spec.genesis_block();
		let chain = Arc::new(BlockChain::new(config.blockchain.clone(), &gb, db.clone()));
		let tracedb = RwLock::new(TraceDB::new(config.tracing.clone(), db.clone(), chain.clone()));

		trace!("Cleanup journal: DB Earliest = {:?}, Latest = {:?}", state_db.journal_db().earliest_era(), state_db.journal_db().latest_era());

		let history = if config.history < MIN_HISTORY_SIZE {
			info!(target: "client", "Ignoring pruning history parameter of {}\
				, falling back to minimum of {}",
				config.history, MIN_HISTORY_SIZE);
			MIN_HISTORY_SIZE
		} else {
			config.history
		};

		if !chain.block_header_data(&chain.best_block_hash()).map_or(true, |h| state_db.journal_db().contains(&h.state_root())) {
			warn!("State root not found for block #{} ({:x})", chain.best_block_number(), chain.best_block_hash());
		}

		let engine = spec.engine.clone();

		let awake = match config.mode { Mode::Dark(..) | Mode::Off => false, _ => true };

		let importer = Importer::new(&config, engine.clone(), message_channel.clone(), miner)?;

		let registrar_address = engine.additional_params().get("registrar").and_then(|s| Address::from_str(s).ok());
		if let Some(ref addr) = registrar_address {
			trace!(target: "client", "Found registrar at {}", addr);
		}

		let client = Arc::new(Client {
			enabled: AtomicBool::new(true),
			sleep_state: Mutex::new(SleepState::new(awake)),
			liveness: AtomicBool::new(awake),
			mode: Mutex::new(config.mode.clone()),
			chain: RwLock::new(chain),
			tracedb: tracedb,
			engine: engine,
			pruning: config.pruning.clone(),
			db: RwLock::new(db.clone()),
			state_db: RwLock::new(state_db),
			report: RwLock::new(Default::default()),
			io_channel: RwLock::new(message_channel),
			notify: RwLock::new(Vec::new()),
			queue_transactions: IoChannelQueue::new(config.transaction_verification_queue_size),
			queue_ancient_blocks: IoChannelQueue::new(MAX_ANCIENT_BLOCKS_QUEUE_SIZE),
			queued_ancient_blocks: Default::default(),
			ancient_blocks_import_lock: Default::default(),
			queue_consensus_message: IoChannelQueue::new(usize::max_value()),
			last_hashes: RwLock::new(VecDeque::new()),
			factories: factories,
			history: history,
			on_user_defaults_change: Mutex::new(None),
			registrar: registry::Registry::default(),
			registrar_address,
			exit_handler: Mutex::new(None),
			importer,
			config,
		});

		// prune old states.
		{
			let state_db = client.state_db.read().boxed_clone();
			let chain = client.chain.read();
			client.prune_ancient(state_db, &chain)?;
		}

		// ensure genesis epoch proof in the DB.
		{
			let chain = client.chain.read();
			let gh = spec.genesis_header();
			if chain.epoch_transition(0, gh.hash()).is_none() {
				trace!(target: "client", "No genesis transition found.");

				let proof = client.with_proving_caller(
					BlockId::Number(0),
					|call| client.engine.genesis_epoch_data(&gh, call)
				);
				let proof = match proof {
					Ok(proof) => proof,
					Err(e) => {
						warn!(target: "client", "Error generating genesis epoch data: {}. Snapshots generated may not be complete.", e);
						Vec::new()
					}
				};

				debug!(target: "client", "Obtained genesis transition proof: {:?}", proof);

				let mut batch = DBTransaction::new();
				chain.insert_epoch_transition(&mut batch, 0, EpochTransition {
					block_hash: gh.hash(),
					block_number: 0,
					proof: proof,
				});

				client.db.read().key_value().write_buffered(batch);
			}
		}

		// ensure buffered changes are flushed.
		client.db.read().key_value().flush()?;
		Ok(client)
	}

	/// Wakes up client if it's a sleep.
	pub fn keep_alive(&self) {
		let should_wake = match *self.mode.lock() {
			Mode::Dark(..) | Mode::Passive(..) => true,
			_ => false,
		};
		if should_wake {
			self.wake_up();
			(*self.sleep_state.lock()).last_activity = Some(Instant::now());
		}
	}

	/// Adds an actor to be notified on certain events
	pub fn add_notify(&self, target: Arc<ChainNotify>) {
		self.notify.write().push(Arc::downgrade(&target));
	}

	/// Set a closure to call when the client wants to be restarted.
	///
	/// The parameter passed to the callback is the name of the new chain spec to use after
	/// the restart.
	pub fn set_exit_handler<F>(&self, f: F) where F: Fn(String) + 'static + Send {
		*self.exit_handler.lock() = Some(Box::new(f));
	}

	/// Returns engine reference.
	pub fn engine(&self) -> &EthEngine {
		&*self.engine
	}

	fn notify<F>(&self, f: F) where F: Fn(&ChainNotify) {
		for np in &*self.notify.read() {
			if let Some(n) = np.upgrade() {
				f(&*n);
			}
		}
	}

	/// Register an action to be done if a mode/spec_name change happens.
	pub fn on_user_defaults_change<F>(&self, f: F) where F: 'static + FnMut(Option<Mode>) + Send {
		*self.on_user_defaults_change.lock() = Some(Box::new(f));
	}

	/// Flush the block import queue.
	pub fn flush_queue(&self) {
		self.importer.block_queue.flush();
		while !self.importer.block_queue.queue_info().is_empty() {
			self.import_verified_blocks();
		}
	}

	/// The env info as of the best block.
	pub fn latest_env_info(&self) -> EnvInfo {
		self.env_info(BlockId::Latest).expect("Best block header always stored; qed")
	}

	/// The env info as of a given block.
	/// returns `None` if the block unknown.
	pub fn env_info(&self, id: BlockId) -> Option<EnvInfo> {
		self.block_header(id).map(|header| {
			EnvInfo {
				number: header.number(),
				author: header.author(),
				timestamp: header.timestamp(),
				difficulty: header.difficulty(),
				last_hashes: self.build_last_hashes(&header.parent_hash()),
				gas_used: U256::default(),
				gas_limit: header.gas_limit(),
			}
		})
	}

	fn build_last_hashes(&self, parent_hash: &H256) -> Arc<LastHashes> {
		{
			let hashes = self.last_hashes.read();
			if hashes.front().map_or(false, |h| h == parent_hash) {
				let mut res = Vec::from(hashes.clone());
				res.resize(256, H256::default());
				return Arc::new(res);
			}
		}
		let mut last_hashes = LastHashes::new();
		last_hashes.resize(256, H256::default());
		last_hashes[0] = parent_hash.clone();
		let chain = self.chain.read();
		for i in 0..255 {
			match chain.block_details(&last_hashes[i]) {
				Some(details) => {
					last_hashes[i + 1] = details.parent.clone();
				},
				None => break,
			}
		}
		let mut cached_hashes = self.last_hashes.write();
		*cached_hashes = VecDeque::from(last_hashes.clone());
		Arc::new(last_hashes)
	}

	/// This is triggered by a message coming from a block queue when the block is ready for insertion
	pub fn import_verified_blocks(&self) -> usize {
		self.importer.import_verified_blocks(self)
	}

	// use a state-proving closure for the given block.
	fn with_proving_caller<F, T>(&self, id: BlockId, with_call: F) -> T
		where F: FnOnce(&::machine::Call) -> T
	{
		let call = |a, d| {
			let tx = self.contract_call_tx(id, a, d);
			let (result, items) = self.prove_transaction(tx, id)
				.ok_or_else(|| format!("Unable to make call. State unavailable?"))?;

			let items = items.into_iter().map(|x| x.to_vec()).collect();
			Ok((result, items))
		};

		with_call(&call)
	}

	// prune ancient states until below the memory limit or only the minimum amount remain.
	fn prune_ancient(&self, mut state_db: StateDB, chain: &BlockChain) -> Result<(), ::error::Error> {
		let number = match state_db.journal_db().latest_era() {
			Some(n) => n,
			None => return Ok(()),
		};

		// prune all ancient eras until we're below the memory target,
		// but have at least the minimum number of states.
		loop {
			let needs_pruning = state_db.journal_db().is_pruned() &&
				state_db.journal_db().journal_size() >= self.config.history_mem;

			if !needs_pruning { break }
			match state_db.journal_db().earliest_era() {
				Some(era) if era + self.history <= number => {
					trace!(target: "client", "Pruning state for ancient era {}", era);
					match chain.block_hash(era) {
						Some(ancient_hash) => {
							let mut batch = DBTransaction::new();
							state_db.mark_canonical(&mut batch, era, &ancient_hash)?;
							self.db.read().key_value().write_buffered(batch);
							state_db.journal_db().flush();
						}
						None =>
							debug!(target: "client", "Missing expected hash for block {}", era),
					}
				}
				_ => break, // means that every era is kept, no pruning necessary.
			}
		}

		Ok(())
	}

	fn update_last_hashes(&self, parent: &H256, hash: &H256) {
		let mut hashes = self.last_hashes.write();
		if hashes.front().map_or(false, |h| h == parent) {
			if hashes.len() > 255 {
				hashes.pop_back();
			}
			hashes.push_front(hash.clone());
		}
	}

	/// Get shared miner reference.
	#[cfg(test)]
	pub fn miner(&self) -> Arc<Miner> {
		self.importer.miner.clone()
	}

	/// Replace io channel. Useful for testing.
	pub fn set_io_channel(&self, io_channel: IoChannel<ClientIoMessage>) {
		*self.io_channel.write() = io_channel;
	}

	/// Get a copy of the best block's state.
	pub fn latest_state(&self) -> State<StateDB> {
		let header = self.best_block_header();
		State::from_existing(
			self.state_db.read().boxed_clone_canon(&header.hash()),
			*header.state_root(),
			self.engine.account_start_nonce(header.number()),
			self.factories.clone()
		)
		.expect("State root of best block header always valid.")
	}

	/// Attempt to get a copy of a specific block's final state.
	///
	/// This will not fail if given BlockId::Latest.
	/// Otherwise, this can fail (but may not) if the DB prunes state or the block
	/// is unknown.
	pub fn state_at(&self, id: BlockId) -> Option<State<StateDB>> {
		// fast path for latest state.
		match id.clone() {
			BlockId::Latest => return Some(self.latest_state()),
			_ => {},
		}

		let block_number = match self.block_number(id) {
			Some(num) => num,
			None => return None,
		};

		self.block_header(id).and_then(|header| {
			let db = self.state_db.read().boxed_clone();

			// early exit for pruned blocks
			if db.is_pruned() && self.pruning_info().earliest_state > block_number {
				return None;
			}

			let root = header.state_root();
			State::from_existing(db, root, self.engine.account_start_nonce(block_number), self.factories.clone()).ok()
		})
	}

	/// Attempt to get a copy of a specific block's beginning state.
	///
	/// This will not fail if given BlockId::Latest.
	/// Otherwise, this can fail (but may not) if the DB prunes state.
	pub fn state_at_beginning(&self, id: BlockId) -> Option<State<StateDB>> {
		match self.block_number(id) {
			None => None,
			Some(0) => self.state_at(id),
			Some(n) => self.state_at(BlockId::Number(n - 1)),
		}
	}

	/// Get a copy of the best block's state.
	pub fn state(&self) -> Box<StateInfo> {
		Box::new(self.latest_state()) as Box<_>
	}

	/// Get info on the cache.
	pub fn blockchain_cache_info(&self) -> BlockChainCacheSize {
		self.chain.read().cache_size()
	}

	/// Get the report.
	pub fn report(&self) -> ClientReport {
		let mut report = self.report.read().clone();
		report.state_db_mem = self.state_db.read().mem_used();
		report
	}

	/// Tick the client.
	// TODO: manage by real events.
	pub fn tick(&self, prevent_sleep: bool) {
		self.check_garbage();
		if !prevent_sleep {
			self.check_snooze();
		}
	}

	fn check_garbage(&self) {
		self.chain.read().collect_garbage();
		self.importer.block_queue.collect_garbage();
		self.tracedb.read().collect_garbage();
	}

	fn check_snooze(&self) {
		let mode = self.mode.lock().clone();
		match mode {
			Mode::Dark(timeout) => {
				let mut ss = self.sleep_state.lock();
				if let Some(t) = ss.last_activity {
					if Instant::now() > t + timeout {
						self.sleep();
						ss.last_activity = None;
					}
				}
			}
			Mode::Passive(timeout, wakeup_after) => {
				let mut ss = self.sleep_state.lock();
				let now = Instant::now();
				if let Some(t) = ss.last_activity {
					if now > t + timeout {
						self.sleep();
						ss.last_activity = None;
						ss.last_autosleep = Some(now);
					}
				}
				if let Some(t) = ss.last_autosleep {
					if now > t + wakeup_after {
						self.wake_up();
						ss.last_activity = Some(now);
						ss.last_autosleep = None;
					}
				}
			}
			_ => {}
		}
	}

	/// Take a snapshot at the given block.
	/// If the ID given is "latest", this will default to 1000 blocks behind.
	pub fn take_snapshot<W: snapshot_io::SnapshotWriter + Send>(&self, writer: W, at: BlockId, p: &snapshot::Progress) -> Result<(), EthcoreError> {
		let db = self.state_db.read().journal_db().boxed_clone();
		let best_block_number = self.chain_info().best_block_number;
		let block_number = self.block_number(at).ok_or(snapshot::Error::InvalidStartingBlock(at))?;

		if db.is_pruned() && self.pruning_info().earliest_state > block_number {
			return Err(snapshot::Error::OldBlockPrunedDB.into());
		}

		let history = ::std::cmp::min(self.history, 1000);

		let start_hash = match at {
			BlockId::Latest => {
				let start_num = match db.earliest_era() {
					Some(era) => ::std::cmp::max(era, best_block_number.saturating_sub(history)),
					None => best_block_number.saturating_sub(history),
				};

				match self.block_hash(BlockId::Number(start_num)) {
					Some(h) => h,
					None => return Err(snapshot::Error::InvalidStartingBlock(at).into()),
				}
			}
			_ => match self.block_hash(at) {
				Some(hash) => hash,
				None => return Err(snapshot::Error::InvalidStartingBlock(at).into()),
			},
		};

		snapshot::take_snapshot(&*self.engine, &self.chain.read(), start_hash, db.as_hashdb(), writer, p)?;

		Ok(())
	}

	/// Ask the client what the history parameter is.
	pub fn pruning_history(&self) -> u64 {
		self.history
	}

	fn block_hash(chain: &BlockChain, id: BlockId) -> Option<H256> {
		match id {
			BlockId::Hash(hash) => Some(hash),
			BlockId::Number(number) => chain.block_hash(number),
			BlockId::Earliest => chain.block_hash(0),
			BlockId::Latest => Some(chain.best_block_hash()),
		}
	}

	fn transaction_address(&self, id: TransactionId) -> Option<TransactionAddress> {
		match id {
			TransactionId::Hash(ref hash) => self.chain.read().transaction_address(hash),
			TransactionId::Location(id, index) => Self::block_hash(&self.chain.read(), id).map(|hash| TransactionAddress {
				block_hash: hash,
				index: index,
			})
		}
	}

	fn wake_up(&self) {
		if !self.liveness.load(AtomicOrdering::Relaxed) {
			self.liveness.store(true, AtomicOrdering::Relaxed);
			self.notify(|n| n.start());
			info!(target: "mode", "wake_up: Waking.");
		}
	}

	fn sleep(&self) {
		if self.liveness.load(AtomicOrdering::Relaxed) {
			// only sleep if the import queue is mostly empty.
			if self.queue_info().total_queue_size() <= MAX_QUEUE_SIZE_TO_SLEEP_ON {
				self.liveness.store(false, AtomicOrdering::Relaxed);
				self.notify(|n| n.stop());
				info!(target: "mode", "sleep: Sleeping.");
			} else {
				info!(target: "mode", "sleep: Cannot sleep - syncing ongoing.");
				// TODO: Consider uncommenting.
				//(*self.sleep_state.lock()).last_activity = Some(Instant::now());
			}
		}
	}

	// transaction for calling contracts from services like engine.
	// from the null sender, with 50M gas.
	fn contract_call_tx(&self, block_id: BlockId, address: Address, data: Bytes) -> SignedTransaction {
		let from = Address::default();
		Transaction {
			nonce: self.nonce(&from, block_id).unwrap_or_else(|| self.engine.account_start_nonce(0)),
			action: Action::Call(address),
			gas: U256::from(50_000_000),
			gas_price: U256::default(),
			value: U256::default(),
			data: data,
		}.fake_sign(from)
	}

	fn do_virtual_call(
		machine: &::machine::EthereumMachine,
		env_info: &EnvInfo,
		state: &mut State<StateDB>,
		t: &SignedTransaction,
		analytics: CallAnalytics,
	) -> Result<Executed, CallError> {
		fn call<V, T>(
			state: &mut State<StateDB>,
			env_info: &EnvInfo,
			machine: &::machine::EthereumMachine,
			state_diff: bool,
			transaction: &SignedTransaction,
			options: TransactOptions<T, V>,
		) -> Result<Executed<T::Output, V::Output>, CallError> where
			T: trace::Tracer,
			V: trace::VMTracer,
		{
			let options = options
				.dont_check_nonce()
				.save_output_from_contract();
			let original_state = if state_diff { Some(state.clone()) } else { None };
			let schedule = machine.schedule(env_info.number);

			let mut ret = Executive::new(state, env_info, &machine, &schedule).transact_virtual(transaction, options)?;

			if let Some(original) = original_state {
				ret.state_diff = Some(state.diff_from(original).map_err(ExecutionError::from)?);
			}
			Ok(ret)
		}

		let state_diff = analytics.state_diffing;

		match (analytics.transaction_tracing, analytics.vm_tracing) {
			(true, true) => call(state, env_info, machine, state_diff, t, TransactOptions::with_tracing_and_vm_tracing()),
			(true, false) => call(state, env_info, machine, state_diff, t, TransactOptions::with_tracing()),
			(false, true) => call(state, env_info, machine, state_diff, t, TransactOptions::with_vm_tracing()),
			(false, false) => call(state, env_info, machine, state_diff, t, TransactOptions::with_no_tracing()),
		}
	}

	fn block_number_ref(&self, id: &BlockId) -> Option<BlockNumber> {
		match *id {
			BlockId::Number(number) => Some(number),
			BlockId::Hash(ref hash) => self.chain.read().block_number(hash),
			BlockId::Earliest => Some(0),
			BlockId::Latest => Some(self.chain.read().best_block_number()),
		}
	}

	/// Retrieve a decoded header given `BlockId`
	///
	/// This method optimizes access patterns for latest block header
	/// to avoid excessive RLP encoding, decoding and hashing.
	fn block_header_decoded(&self, id: BlockId) -> Option<Header> {
		match id {
			BlockId::Latest
				=> Some(self.chain.read().best_block_header()),
			BlockId::Hash(ref hash) if hash == &self.chain.read().best_block_hash()
				=> Some(self.chain.read().best_block_header()),
			BlockId::Number(number) if number == self.chain.read().best_block_number()
				=> Some(self.chain.read().best_block_header()),
			_   => self.block_header(id).and_then(|h| h.decode().ok())
		}
	}
}

impl snapshot::DatabaseRestore for Client {
	/// Restart the client with a new backend
	fn restore_db(&self, new_db: &str) -> Result<(), EthcoreError> {
		trace!(target: "snapshot", "Replacing client database with {:?}", new_db);

		let _import_lock = self.importer.import_lock.lock();
		let mut state_db = self.state_db.write();
		let mut chain = self.chain.write();
		let mut tracedb = self.tracedb.write();
		self.importer.miner.clear();
		let db = self.db.write();
		db.key_value().restore(new_db)?;
		db.blooms().reopen()?;
		db.trace_blooms().reopen()?;

		let cache_size = state_db.cache_size();
		*state_db = StateDB::new(journaldb::new(db.key_value().clone(), self.pruning, ::db::COL_STATE), cache_size);
		*chain = Arc::new(BlockChain::new(self.config.blockchain.clone(), &[], db.clone()));
		*tracedb = TraceDB::new(self.config.tracing.clone(), db.clone(), chain.clone());
		Ok(())
	}
}

impl Nonce for Client {
	fn nonce(&self, address: &Address, id: BlockId) -> Option<U256> {
		self.state_at(id).and_then(|s| s.nonce(address).ok())
	}
}

impl Balance for Client {
	fn balance(&self, address: &Address, state: StateOrBlock) -> Option<U256> {
		match state {
			StateOrBlock::State(s) => s.balance(address).ok(),
			StateOrBlock::Block(id) => self.state_at(id).and_then(|s| s.balance(address).ok())
		}
	}
}

impl AccountData for Client {}

impl ChainInfo for Client {
	fn chain_info(&self) -> BlockChainInfo {
		let mut chain_info = self.chain.read().chain_info();
		chain_info.pending_total_difficulty = chain_info.total_difficulty + self.importer.block_queue.total_difficulty();
		chain_info
	}
}

impl BlockInfo for Client {
	fn block_header(&self, id: BlockId) -> Option<encoded::Header> {
		let chain = self.chain.read();

		Self::block_hash(&chain, id).and_then(|hash| chain.block_header_data(&hash))
	}

	fn best_block_header(&self) -> Header {
		self.chain.read().best_block_header()
	}

	fn block(&self, id: BlockId) -> Option<encoded::Block> {
		let chain = self.chain.read();

		Self::block_hash(&chain, id).and_then(|hash| chain.block(&hash))
	}

	fn code_hash(&self, address: &Address, id: BlockId) -> Option<H256> {
		self.state_at(id).and_then(|s| s.code_hash(address).unwrap_or(None))
	}
}

impl TransactionInfo for Client {
	fn transaction_block(&self, id: TransactionId) -> Option<H256> {
		self.transaction_address(id).map(|addr| addr.block_hash)
	}
}

impl BlockChainTrait for Client {}

impl RegistryInfo for Client {
	fn registry_address(&self, name: String, block: BlockId) -> Option<Address> {
		let address = self.registrar_address?;

		self.registrar.functions()
			.get_address()
			.call(keccak(name.as_bytes()), "A", &|data| self.call_contract(block, address, data))
			.ok()
			.and_then(|a| if a.is_zero() {
				None
			} else {
				Some(a)
			})
	}
}

impl CallContract for Client {
	fn call_contract(&self, block_id: BlockId, address: Address, data: Bytes) -> Result<Bytes, String> {
		let state_pruned = || CallError::StatePruned.to_string();
		let state = &mut self.state_at(block_id).ok_or_else(&state_pruned)?;
		let header = self.block_header_decoded(block_id).ok_or_else(&state_pruned)?;

		let transaction = self.contract_call_tx(block_id, address, data);

		self.call(&transaction, Default::default(), state, &header)
			.map_err(|e| format!("{:?}", e))
			.map(|executed| executed.output)
	}
}

impl ImportBlock for Client {
	fn import_block(&self, unverified: Unverified) -> Result<H256, BlockImportError> {
		if self.chain.read().is_known(&unverified.hash()) {
			bail!(BlockImportErrorKind::Import(ImportErrorKind::AlreadyInChain));
<<<<<<< HEAD
		}
		let status = self.block_status(BlockId::Hash(unverified.parent_hash()));
		if status == BlockStatus::Unknown || status == BlockStatus::Pending {
			bail!(BlockImportErrorKind::Block(BlockError::UnknownParent(unverified.parent_hash())));
		}
=======
		}
		let status = self.block_status(BlockId::Hash(unverified.parent_hash()));
		if status == BlockStatus::Unknown || status == BlockStatus::Pending {
			bail!(BlockImportErrorKind::Block(BlockError::UnknownParent(unverified.parent_hash())));
		}
>>>>>>> 25604dc5

		Ok(self.importer.block_queue.import(unverified)?)
	}
}

impl StateClient for Client {
	type State = State<::state_db::StateDB>;

	fn latest_state(&self) -> Self::State {
		Client::latest_state(self)
	}

	fn state_at(&self, id: BlockId) -> Option<Self::State> {
		Client::state_at(self, id)
	}
}

impl Call for Client {
	type State = State<::state_db::StateDB>;

	fn call(&self, transaction: &SignedTransaction, analytics: CallAnalytics, state: &mut Self::State, header: &Header) -> Result<Executed, CallError> {
		let env_info = EnvInfo {
			number: header.number(),
			author: header.author().clone(),
			timestamp: header.timestamp(),
			difficulty: header.difficulty().clone(),
			last_hashes: self.build_last_hashes(header.parent_hash()),
			gas_used: U256::default(),
			gas_limit: U256::max_value(),
		};
		let machine = self.engine.machine();

		Self::do_virtual_call(&machine, &env_info, state, transaction, analytics)
	}

	fn call_many(&self, transactions: &[(SignedTransaction, CallAnalytics)], state: &mut Self::State, header: &Header) -> Result<Vec<Executed>, CallError> {
		let mut env_info = EnvInfo {
			number: header.number(),
			author: header.author().clone(),
			timestamp: header.timestamp(),
			difficulty: header.difficulty().clone(),
			last_hashes: self.build_last_hashes(header.parent_hash()),
			gas_used: U256::default(),
			gas_limit: U256::max_value(),
		};

		let mut results = Vec::with_capacity(transactions.len());
		let machine = self.engine.machine();

		for &(ref t, analytics) in transactions {
			let ret = Self::do_virtual_call(machine, &env_info, state, t, analytics)?;
			env_info.gas_used = ret.cumulative_gas_used;
			results.push(ret);
		}

		Ok(results)
	}

	fn estimate_gas(&self, t: &SignedTransaction, state: &Self::State, header: &Header) -> Result<U256, CallError> {
		let (mut upper, max_upper, env_info) = {
			let init = *header.gas_limit();
			let max = init * U256::from(10);

			let env_info = EnvInfo {
				number: header.number(),
				author: header.author().clone(),
				timestamp: header.timestamp(),
				difficulty: header.difficulty().clone(),
				last_hashes: self.build_last_hashes(header.parent_hash()),
				gas_used: U256::default(),
				gas_limit: max,
			};

			(init, max, env_info)
		};

		let sender = t.sender();
		let options = || TransactOptions::with_tracing().dont_check_nonce();

		let cond = |gas| {
			let mut tx = t.as_unsigned().clone();
			tx.gas = gas;
			let tx = tx.fake_sign(sender);

			let mut clone = state.clone();
			let machine = self.engine.machine();
			let schedule = machine.schedule(env_info.number);
			Ok(Executive::new(&mut clone, &env_info, &machine, &schedule)
				.transact_virtual(&tx, options())
				.map(|r| r.exception.is_none())
				.unwrap_or(false))
		};

		if !cond(upper)? {
			upper = max_upper;
			if !cond(upper)? {
				trace!(target: "estimate_gas", "estimate_gas failed with {}", upper);
				let err = ExecutionError::Internal(format!("Requires higher than upper limit of {}", upper));
				return Err(err.into())
			}
		}
		let lower = t.gas_required(&self.engine.schedule(env_info.number)).into();
		if cond(lower)? {
			trace!(target: "estimate_gas", "estimate_gas succeeded with {}", lower);
			return Ok(lower)
		}

		/// Find transition point between `lower` and `upper` where `cond` changes from `false` to `true`.
		/// Returns the lowest value between `lower` and `upper` for which `cond` returns true.
		/// We assert: `cond(lower) = false`, `cond(upper) = true`
		fn binary_chop<F, E>(mut lower: U256, mut upper: U256, mut cond: F) -> Result<U256, E>
			where F: FnMut(U256) -> Result<bool, E>
		{
			while upper - lower > 1.into() {
				let mid = (lower + upper) / 2.into();
				trace!(target: "estimate_gas", "{} .. {} .. {}", lower, mid, upper);
				let c = cond(mid)?;
				match c {
					true => upper = mid,
					false => lower = mid,
				};
				trace!(target: "estimate_gas", "{} => {} .. {}", c, lower, upper);
			}
			Ok(upper)
		}

		// binary chop to non-excepting call with gas somewhere between 21000 and block gas limit
		trace!(target: "estimate_gas", "estimate_gas chopping {} .. {}", lower, upper);
		binary_chop(lower, upper, cond)
	}
}

impl EngineInfo for Client {
	fn engine(&self) -> &EthEngine {
		Client::engine(self)
	}
}

impl BlockChainClient for Client {
	fn replay(&self, id: TransactionId, analytics: CallAnalytics) -> Result<Executed, CallError> {
		let address = self.transaction_address(id).ok_or(CallError::TransactionNotFound)?;
		let block = BlockId::Hash(address.block_hash);

		const PROOF: &'static str = "The transaction address contains a valid index within block; qed";
		Ok(self.replay_block_transactions(block, analytics)?.nth(address.index).expect(PROOF).1)
	}

	fn replay_block_transactions(&self, block: BlockId, analytics: CallAnalytics) -> Result<Box<Iterator<Item = (H256, Executed)>>, CallError> {
		let mut env_info = self.env_info(block).ok_or(CallError::StatePruned)?;
		let body = self.block_body(block).ok_or(CallError::StatePruned)?;
		let mut state = self.state_at_beginning(block).ok_or(CallError::StatePruned)?;
		let txs = body.transactions();
		let engine = self.engine.clone();

		const PROOF: &'static str = "Transactions fetched from blockchain; blockchain transactions are valid; qed";
		const EXECUTE_PROOF: &'static str = "Transaction replayed; qed";

		Ok(Box::new(txs.into_iter()
			.map(move |t| {
				let transaction_hash = t.hash();
				let t = SignedTransaction::new(t).expect(PROOF);
				let machine = engine.machine();
				let x = Self::do_virtual_call(machine, &env_info, &mut state, &t, analytics).expect(EXECUTE_PROOF);
				env_info.gas_used = env_info.gas_used + x.gas_used;
				(transaction_hash, x)
			})))
	}

	fn mode(&self) -> Mode {
		let r = self.mode.lock().clone().into();
		trace!(target: "mode", "Asked for mode = {:?}. returning {:?}", &*self.mode.lock(), r);
		r
	}

	fn disable(&self) {
		self.set_mode(Mode::Off);
		self.enabled.store(false, AtomicOrdering::Relaxed);
		self.clear_queue();
	}

	fn set_mode(&self, new_mode: Mode) {
		trace!(target: "mode", "Client::set_mode({:?})", new_mode);
		if !self.enabled.load(AtomicOrdering::Relaxed) {
			return;
		}
		{
			let mut mode = self.mode.lock();
			*mode = new_mode.clone().into();
			trace!(target: "mode", "Mode now {:?}", &*mode);
			if let Some(ref mut f) = *self.on_user_defaults_change.lock() {
				trace!(target: "mode", "Making callback...");
				f(Some((&*mode).clone()))
			}
		}
		match new_mode {
			Mode::Active => self.wake_up(),
			Mode::Off => self.sleep(),
			_ => {(*self.sleep_state.lock()).last_activity = Some(Instant::now()); }
		}
	}

	fn spec_name(&self) -> String {
		self.config.spec_name.clone()
	}

	fn set_spec_name(&self, new_spec_name: String) {
		trace!(target: "mode", "Client::set_spec_name({:?})", new_spec_name);
		if !self.enabled.load(AtomicOrdering::Relaxed) {
			return;
		}
		if let Some(ref h) = *self.exit_handler.lock() {
			(*h)(new_spec_name);
		} else {
			warn!("Not hypervised; cannot change chain.");
		}
	}

	fn block_number(&self, id: BlockId) -> Option<BlockNumber> {
		self.block_number_ref(&id)
	}

	fn block_body(&self, id: BlockId) -> Option<encoded::Body> {
		let chain = self.chain.read();

		Self::block_hash(&chain, id).and_then(|hash| chain.block_body(&hash))
	}

	fn block_status(&self, id: BlockId) -> BlockStatus {
		let chain = self.chain.read();
		match Self::block_hash(&chain, id) {
			Some(ref hash) if chain.is_known(hash) => BlockStatus::InChain,
			Some(hash) => self.importer.block_queue.status(&hash).into(),
			None => BlockStatus::Unknown
		}
	}

	fn block_total_difficulty(&self, id: BlockId) -> Option<U256> {
		let chain = self.chain.read();

		Self::block_hash(&chain, id).and_then(|hash| chain.block_details(&hash)).map(|d| d.total_difficulty)
	}

	fn storage_root(&self, address: &Address, id: BlockId) -> Option<H256> {
		self.state_at(id).and_then(|s| s.storage_root(address).ok()).and_then(|x| x)
	}

	fn block_hash(&self, id: BlockId) -> Option<H256> {
		let chain = self.chain.read();
		Self::block_hash(&chain, id)
	}

	fn code(&self, address: &Address, state: StateOrBlock) -> Option<Option<Bytes>> {
		let result = match state {
			StateOrBlock::State(s) => s.code(address).ok(),
			StateOrBlock::Block(id) => self.state_at(id).and_then(|s| s.code(address).ok())
		};

		// Converting from `Option<Option<Arc<Bytes>>>` to `Option<Option<Bytes>>`
		result.map(|c| c.map(|c| (&*c).clone()))
	}

	fn storage_at(&self, address: &Address, position: &H256, state: StateOrBlock) -> Option<H256> {
		match state {
			StateOrBlock::State(s) => s.storage_at(address, position).ok(),
			StateOrBlock::Block(id) => self.state_at(id).and_then(|s| s.storage_at(address, position).ok())
		}
	}

	fn list_accounts(&self, id: BlockId, after: Option<&Address>, count: u64) -> Option<Vec<Address>> {
		if !self.factories.trie.is_fat() {
			trace!(target: "fatdb", "list_accounts: Not a fat DB");
			return None;
		}

		let state = match self.state_at(id) {
			Some(state) => state,
			_ => return None,
		};

		let (root, db) = state.drop();
		let trie = match self.factories.trie.readonly(db.as_hashdb(), &root) {
			Ok(trie) => trie,
			_ => {
				trace!(target: "fatdb", "list_accounts: Couldn't open the DB");
				return None;
			}
		};

		let mut iter = match trie.iter() {
			Ok(iter) => iter,
			_ => return None,
		};

		if let Some(after) = after {
			if let Err(e) = iter.seek(after) {
				trace!(target: "fatdb", "list_accounts: Couldn't seek the DB: {:?}", e);
			} else {
				// Position the iterator after the `after` element
				iter.next();
			}
		}

		let accounts = iter.filter_map(|item| {
			item.ok().map(|(addr, _)| Address::from_slice(&addr))
		}).take(count as usize).collect();

		Some(accounts)
	}

	fn list_storage(&self, id: BlockId, account: &Address, after: Option<&H256>, count: u64) -> Option<Vec<H256>> {
		if !self.factories.trie.is_fat() {
			trace!(target: "fatdb", "list_storage: Not a fat DB");
			return None;
		}

		let state = match self.state_at(id) {
			Some(state) => state,
			_ => return None,
		};

		let root = match state.storage_root(account) {
			Ok(Some(root)) => root,
			_ => return None,
		};

		let (_, db) = state.drop();
		let account_db = self.factories.accountdb.readonly(db.as_hashdb(), keccak(account));
		let trie = match self.factories.trie.readonly(account_db.as_hashdb(), &root) {
			Ok(trie) => trie,
			_ => {
				trace!(target: "fatdb", "list_storage: Couldn't open the DB");
				return None;
			}
		};

		let mut iter = match trie.iter() {
			Ok(iter) => iter,
			_ => return None,
		};

		if let Some(after) = after {
			if let Err(e) = iter.seek(after) {
				trace!(target: "fatdb", "list_storage: Couldn't seek the DB: {:?}", e);
			} else {
				// Position the iterator after the `after` element
				iter.next();
			}
		}

		let keys = iter.filter_map(|item| {
			item.ok().map(|(key, _)| H256::from_slice(&key))
		}).take(count as usize).collect();

		Some(keys)
	}

	fn transaction(&self, id: TransactionId) -> Option<LocalizedTransaction> {
		self.transaction_address(id).and_then(|address| self.chain.read().transaction(&address))
	}

	fn uncle(&self, id: UncleId) -> Option<encoded::Header> {
		let index = id.position;
		self.block_body(id.block).and_then(|body| body.view().uncle_rlp_at(index))
			.map(encoded::Header::new)
	}

	fn transaction_receipt(&self, id: TransactionId) -> Option<LocalizedReceipt> {
		let chain = self.chain.read();
		self.transaction_address(id)
			.and_then(|address| chain.block_number(&address.block_hash).and_then(|block_number| {
				let transaction = chain.block_body(&address.block_hash)
					.and_then(|body| body.view().localized_transaction_at(&address.block_hash, block_number, address.index));

				let previous_receipts = (0..address.index + 1)
					.map(|index| {
						let mut address = address.clone();
						address.index = index;
						chain.transaction_receipt(&address)
					})
					.collect();
				match (transaction, previous_receipts) {
					(Some(transaction), Some(previous_receipts)) => {
						Some(transaction_receipt(self.engine().machine(), transaction, previous_receipts))
					},
					_ => None,
				}
			}))
	}

	fn tree_route(&self, from: &H256, to: &H256) -> Option<TreeRoute> {
		let chain = self.chain.read();
		match chain.is_known(from) && chain.is_known(to) {
			true => chain.tree_route(from.clone(), to.clone()),
			false => None
		}
	}

	fn find_uncles(&self, hash: &H256) -> Option<Vec<H256>> {
		self.chain.read().find_uncle_hashes(hash, self.engine.maximum_uncle_age())
	}

	fn state_data(&self, hash: &H256) -> Option<Bytes> {
		self.state_db.read().journal_db().state(hash)
	}

	fn block_receipts(&self, hash: &H256) -> Option<Bytes> {
		self.chain.read().block_receipts(hash).map(|receipts| ::rlp::encode(&receipts).into_vec())
	}

	fn queue_info(&self) -> BlockQueueInfo {
		self.importer.block_queue.queue_info()
	}

	fn clear_queue(&self) {
		self.importer.block_queue.clear();
	}

	fn additional_params(&self) -> BTreeMap<String, String> {
		self.engine.additional_params().into_iter().collect()
	}

	fn logs(&self, filter: Filter) -> Vec<LocalizedLogEntry> {
		// Wrap the logic inside a closure so that we can take advantage of question mark syntax.
		let fetch_logs = || {
			let chain = self.chain.read();

			// First, check whether `filter.from_block` and `filter.to_block` is on the canon chain. If so, we can use the
			// optimized version.
			let is_canon = |id| {
				match id {
					// If it is referred by number, then it is always on the canon chain.
					&BlockId::Earliest | &BlockId::Latest | &BlockId::Number(_) => true,
					// If it is referred by hash, we see whether a hash -> number -> hash conversion gives us the same
					// result.
					&BlockId::Hash(ref hash) => chain.is_canon(hash),
				}
			};

			let blocks = if is_canon(&filter.from_block) && is_canon(&filter.to_block) {
				// If we are on the canon chain, use bloom filter to fetch required hashes.
				let from = self.block_number_ref(&filter.from_block)?;
				let to = self.block_number_ref(&filter.to_block)?;

				chain.blocks_with_bloom(&filter.bloom_possibilities(), from, to)
					.into_iter()
					.filter_map(|n| chain.block_hash(n))
					.collect::<Vec<H256>>()
			} else {
				// Otherwise, we use a slower version that finds a link between from_block and to_block.
				let from_hash = Self::block_hash(&chain, filter.from_block)?;
				let from_number = chain.block_number(&from_hash)?;
				let to_hash = Self::block_hash(&chain, filter.from_block)?;

				let blooms = filter.bloom_possibilities();
				let bloom_match = |header: &encoded::Header| {
					blooms.iter().any(|bloom| header.log_bloom().contains_bloom(bloom))
				};

				let (blocks, last_hash) = {
					let mut blocks = Vec::new();
					let mut current_hash = to_hash;

					loop {
						let header = chain.block_header_data(&current_hash)?;
						if bloom_match(&header) {
							blocks.push(current_hash);
						}

						// Stop if `from` block is reached.
						if header.number() <= from_number {
							break;
						}
						current_hash = header.parent_hash();
					}

					blocks.reverse();
					(blocks, current_hash)
				};

				// Check if we've actually reached the expected `from` block.
				if last_hash != from_hash || blocks.is_empty() {
					return None;
				}

				blocks
			};

			Some(self.chain.read().logs(blocks, |entry| filter.matches(entry), filter.limit))
		};

		fetch_logs().unwrap_or_default()
	}

	fn filter_traces(&self, filter: TraceFilter) -> Option<Vec<LocalizedTrace>> {
		if !self.tracedb.read().tracing_enabled() {
			return None;
		}

		let start = self.block_number(filter.range.start)?;
		let end = self.block_number(filter.range.end)?;

		let db_filter = trace::Filter {
			range: start as usize..end as usize,
			from_address: filter.from_address.into(),
			to_address: filter.to_address.into(),
		};

		let traces = self.tracedb.read()
			.filter(&db_filter)
			.into_iter()
			.skip(filter.after.unwrap_or(0))
			.take(filter.count.unwrap_or(usize::max_value()))
			.collect();
		Some(traces)
	}

	fn trace(&self, trace: TraceId) -> Option<LocalizedTrace> {
		if !self.tracedb.read().tracing_enabled() {
			return None;
		}

		let trace_address = trace.address;
		self.transaction_address(trace.transaction)
			.and_then(|tx_address| {
				self.block_number(BlockId::Hash(tx_address.block_hash))
					.and_then(|number| self.tracedb.read().trace(number, tx_address.index, trace_address))
			})
	}

	fn transaction_traces(&self, transaction: TransactionId) -> Option<Vec<LocalizedTrace>> {
		if !self.tracedb.read().tracing_enabled() {
			return None;
		}

		self.transaction_address(transaction)
			.and_then(|tx_address| {
				self.block_number(BlockId::Hash(tx_address.block_hash))
					.and_then(|number| self.tracedb.read().transaction_traces(number, tx_address.index))
			})
	}

	fn block_traces(&self, block: BlockId) -> Option<Vec<LocalizedTrace>> {
		if !self.tracedb.read().tracing_enabled() {
			return None;
		}

		self.block_number(block)
			.and_then(|number| self.tracedb.read().block_traces(number))
	}

	fn last_hashes(&self) -> LastHashes {
		(*self.build_last_hashes(&self.chain.read().best_block_hash())).clone()
	}

	fn transactions_to_propagate(&self) -> Vec<Arc<VerifiedTransaction>> {
		const PROPAGATE_FOR_BLOCKS: u32 = 4;
		const MIN_TX_TO_PROPAGATE: usize = 256;

		let block_gas_limit = *self.best_block_header().gas_limit();
		let min_tx_gas: U256 = self.latest_schedule().tx_gas.into();

		let max_len = if min_tx_gas.is_zero() {
			usize::max_value()
		} else {
			cmp::max(
				MIN_TX_TO_PROPAGATE,
				cmp::min(
					(block_gas_limit / min_tx_gas) * PROPAGATE_FOR_BLOCKS,
					// never more than usize
					usize::max_value().into()
				).as_u64() as usize
			)
		};
		self.importer.miner.ready_transactions(self, max_len, ::miner::PendingOrdering::Priority)
	}

	fn signing_chain_id(&self) -> Option<u64> {
		self.engine.signing_chain_id(&self.latest_env_info())
	}

	fn block_extra_info(&self, id: BlockId) -> Option<BTreeMap<String, String>> {
		self.block_header_decoded(id)
			.map(|header| self.engine.extra_info(&header))
	}

	fn uncle_extra_info(&self, id: UncleId) -> Option<BTreeMap<String, String>> {
		self.uncle(id)
			.and_then(|h| {
				h.decode().map(|dh| {
					self.engine.extra_info(&dh)
				}).ok()
			})
	}

	fn pruning_info(&self) -> PruningInfo {
		PruningInfo {
			earliest_chain: self.chain.read().first_block_number().unwrap_or(1),
			earliest_state: self.state_db.read().journal_db().earliest_era().unwrap_or(0),
		}
	}

	fn transact_contract(&self, address: Address, data: Bytes) -> Result<(), transaction::Error> {
		let authoring_params = self.importer.miner.authoring_params();
		let transaction = Transaction {
			nonce: self.latest_nonce(&authoring_params.author),
			action: Action::Call(address),
			gas: self.importer.miner.sensible_gas_limit(),
			gas_price: self.importer.miner.sensible_gas_price(),
			value: U256::zero(),
			data: data,
		};
		let chain_id = self.engine.signing_chain_id(&self.latest_env_info());
		let signature = self.engine.sign(transaction.hash(chain_id))
			.map_err(|e| transaction::Error::InvalidSignature(e.to_string()))?;
		let signed = SignedTransaction::new(transaction.with_signature(signature, chain_id))?;
		self.importer.miner.import_own_transaction(self, signed.into())
	}

	fn registrar_address(&self) -> Option<Address> {
		self.registrar_address.clone()
	}

	fn eip86_transition(&self) -> u64 {
		self.engine().params().eip86_transition
	}
}

impl IoClient for Client {
	fn queue_transactions(&self, transactions: Vec<Bytes>, peer_id: usize) {
		trace_time!("queue_transactions");
		let len = transactions.len();
		self.queue_transactions.queue(&self.io_channel.read(), len, move |client| {
			trace_time!("import_queued_transactions");

			let txs: Vec<UnverifiedTransaction> = transactions
				.iter()
				.filter_map(|bytes| client.engine.decode_transaction(bytes).ok())
				.collect();

			client.notify(|notify| {
				notify.transactions_received(&txs, peer_id);
			});

			client.importer.miner.import_external_transactions(client, txs);
		}).unwrap_or_else(|e| {
			debug!(target: "client", "Ignoring {} transactions: {}", len, e);
		});
	}

	fn queue_ancient_block(&self, unverified: Unverified, receipts_bytes: Bytes) -> Result<H256, BlockImportError> {
		trace_time!("queue_ancient_block");

		let hash = unverified.hash();
		{
			// check block order
			if self.chain.read().is_known(&hash) {
				bail!(BlockImportErrorKind::Import(ImportErrorKind::AlreadyInChain));
			}
			let parent_hash = unverified.parent_hash();
			// NOTE To prevent race condition with import, make sure to check queued blocks first
			// (and attempt to acquire lock)
			let is_parent_pending = self.queued_ancient_blocks.read().0.contains(&parent_hash);
			if !is_parent_pending {
				let status = self.block_status(BlockId::Hash(parent_hash));
				if  status == BlockStatus::Unknown || status == BlockStatus::Pending {
					bail!(BlockImportErrorKind::Block(BlockError::UnknownParent(parent_hash)));
				}
			}
		}

		// we queue blocks here and trigger an IO message.
		{
			let mut queued = self.queued_ancient_blocks.write();
			queued.0.insert(hash);
			queued.1.push_back((unverified, receipts_bytes));
		}

		let queued = self.queued_ancient_blocks.clone();
		let lock = self.ancient_blocks_import_lock.clone();
		match self.queue_ancient_blocks.queue(&self.io_channel.read(), 1, move |client| {
			trace_time!("import_ancient_block");
			// Make sure to hold the lock here to prevent importing out of order.
			// We use separate lock, cause we don't want to block queueing.
			let _lock = lock.lock();
			for _i in 0..MAX_ANCIENT_BLOCKS_TO_IMPORT {
				let first = queued.write().1.pop_front();
				if let Some((unverified, receipts_bytes)) = first {
					let hash = unverified.hash();
					let result = client.importer.import_old_block(
						unverified,
						&receipts_bytes,
						&**client.db.read().key_value(),
						&*client.chain.read(),
					);
					if let Err(e) = result {
						error!(target: "client", "Error importing ancient block: {}", e);
					}
					// remove from pending
					queued.write().0.remove(&hash);
				} else {
					break;
				}
			}
		}) {
			Ok(_) => Ok(hash),
			Err(e) => bail!(BlockImportErrorKind::Other(format!("{}", e))),
		}
	}

	fn queue_consensus_message(&self, message: Bytes) {
		match self.queue_consensus_message.queue(&self.io_channel.read(), 1, move |client| {
			if let Err(e) = client.engine().handle_message(&message) {
				debug!(target: "poa", "Invalid message received: {}", e);
			}
		}) {
			Ok(_) => (),
			Err(e) => {
				debug!(target: "poa", "Ignoring the message, error queueing: {}", e);
			}
		}
	}
}

impl ReopenBlock for Client {
	fn reopen_block(&self, block: ClosedBlock) -> OpenBlock {
		let engine = &*self.engine;
		let mut block = block.reopen(engine);
		let max_uncles = engine.maximum_uncle_count(block.header().number());
		if block.uncles().len() < max_uncles {
			let chain = self.chain.read();
			let h = chain.best_block_hash();
			// Add new uncles
			let uncles = chain
				.find_uncle_hashes(&h, engine.maximum_uncle_age())
				.unwrap_or_else(Vec::new);

			for h in uncles {
				if !block.uncles().iter().any(|header| header.hash() == h) {
					let uncle = chain.block_header_data(&h).expect("find_uncle_hashes only returns hashes for existing headers; qed");
					let uncle = uncle.decode().expect("decoding failure");
					block.push_uncle(uncle).expect("pushing up to maximum_uncle_count;
												push_uncle is not ok only if more than maximum_uncle_count is pushed;
												so all push_uncle are Ok;
												qed");
					if block.uncles().len() >= max_uncles { break }
				}
			}

		}
		block
	}
}

impl PrepareOpenBlock for Client {
	fn prepare_open_block(&self, author: Address, gas_range_target: (U256, U256), extra_data: Bytes) -> Result<OpenBlock, EthcoreError> {
		let engine = &*self.engine;
		let chain = self.chain.read();
		let best_header = chain.best_block_header();
		let h = best_header.hash();

		let is_epoch_begin = chain.epoch_transition(best_header.number(), h).is_some();
		let mut open_block = OpenBlock::new(
			engine,
			self.factories.clone(),
			self.tracedb.read().tracing_enabled(),
			self.state_db.read().boxed_clone_canon(&h),
			&best_header,
			self.build_last_hashes(&h),
			author,
			gas_range_target,
			extra_data,
			is_epoch_begin,
			&mut chain.ancestry_with_metadata_iter(best_header.hash()),
		)?;

		// Add uncles
		chain
			.find_uncle_headers(&h, engine.maximum_uncle_age())
			.unwrap_or_else(Vec::new)
			.into_iter()
			.take(engine.maximum_uncle_count(open_block.header().number()))
			.foreach(|h| {
				open_block.push_uncle(h.decode().expect("decoding failure")).expect("pushing maximum_uncle_count;
												open_block was just created;
												push_uncle is not ok only if more than maximum_uncle_count is pushed;
												so all push_uncle are Ok;
												qed");
			});

		Ok(open_block)
	}
}

impl BlockProducer for Client {}

impl ScheduleInfo for Client {
	fn latest_schedule(&self) -> Schedule {
		self.engine.schedule(self.latest_env_info().number)
	}
}

impl ImportSealedBlock for Client {
	fn import_sealed_block(&self, block: SealedBlock) -> ImportResult {
		let h = block.header().hash();
		let start = Instant::now();
		let route = {
			// scope for self.import_lock
			let _import_lock = self.importer.import_lock.lock();
			trace_time!("import_sealed_block");

			let number = block.header().number();
			let block_data = block.rlp_bytes();
			let header = block.header().clone();

			let route = self.importer.commit_block(block, &header, encoded::Block::new(block_data), self);
			trace!(target: "client", "Imported sealed block #{} ({})", number, h);
			self.state_db.write().sync_cache(&route.enacted, &route.retracted, false);
			route
		};
		let route = ChainRoute::from([route].as_ref());
		self.importer.miner.chain_new_blocks(
			self,
			&[h.clone()],
			&[],
			route.enacted(),
			route.retracted(),
			self.engine.seals_internally().is_some(),
		);
		self.notify(|notify| {
			notify.new_blocks(
				vec![h.clone()],
				vec![],
				route.clone(),
				vec![h.clone()],
				vec![],
				start.elapsed(),
			);
		});
		self.db.read().key_value().flush().expect("DB flush failed.");
		Ok(h)
	}
}

impl BroadcastProposalBlock for Client {
	fn broadcast_proposal_block(&self, block: SealedBlock) {
		const DURATION_ZERO: Duration = Duration::from_millis(0);
		self.notify(|notify| {
			notify.new_blocks(
				vec![],
				vec![],
				ChainRoute::default(),
				vec![],
				vec![block.rlp_bytes()],
				DURATION_ZERO,
			);
		});
	}
}

impl SealedBlockImporter for Client {}

impl ::miner::TransactionVerifierClient for Client {}
impl ::miner::BlockChainClient for Client {}

impl super::traits::EngineClient for Client {
	fn update_sealing(&self) {
		self.importer.miner.update_sealing(self)
	}

	fn submit_seal(&self, block_hash: H256, seal: Vec<Bytes>) {
		let import = self.importer.miner.submit_seal(block_hash, seal).and_then(|block| self.import_sealed_block(block));
		if let Err(err) = import {
			warn!(target: "poa", "Wrong internal seal submission! {:?}", err);
		}
	}

	fn broadcast_consensus_message(&self, message: Bytes) {
		self.notify(|notify| notify.broadcast(ChainMessageType::Consensus(message.clone())));
	}

	fn epoch_transition_for(&self, parent_hash: H256) -> Option<::engines::EpochTransition> {
		self.chain.read().epoch_transition_for(parent_hash)
	}

	fn as_full_client(&self) -> Option<&BlockChainClient> { Some(self) }

	fn block_number(&self, id: BlockId) -> Option<BlockNumber> {
		BlockChainClient::block_number(self, id)
	}

	fn block_header(&self, id: BlockId) -> Option<::encoded::Header> {
		BlockChainClient::block_header(self, id)
	}
}

impl ProvingBlockChainClient for Client {
	fn prove_storage(&self, key1: H256, key2: H256, id: BlockId) -> Option<(Vec<Bytes>, H256)> {
		self.state_at(id)
			.and_then(move |state| state.prove_storage(key1, key2).ok())
	}

	fn prove_account(&self, key1: H256, id: BlockId) -> Option<(Vec<Bytes>, ::types::basic_account::BasicAccount)> {
		self.state_at(id)
			.and_then(move |state| state.prove_account(key1).ok())
	}

	fn prove_transaction(&self, transaction: SignedTransaction, id: BlockId) -> Option<(Bytes, Vec<DBValue>)> {
		let (header, mut env_info) = match (self.block_header(id), self.env_info(id)) {
			(Some(s), Some(e)) => (s, e),
			_ => return None,
		};

		env_info.gas_limit = transaction.gas.clone();
		let mut jdb = self.state_db.read().journal_db().boxed_clone();

		state::prove_transaction(
			jdb.as_hashdb_mut(),
			header.state_root().clone(),
			&transaction,
			self.engine.machine(),
			&env_info,
			self.factories.clone(),
			false,
		)
	}

	fn epoch_signal(&self, hash: H256) -> Option<Vec<u8>> {
		// pending transitions are never deleted, and do not contain
		// finality proofs by definition.
		self.chain.read().get_pending_transition(hash).map(|pending| pending.proof)
	}
}

impl Drop for Client {
	fn drop(&mut self) {
		self.engine.stop();
	}
}

/// Returns `LocalizedReceipt` given `LocalizedTransaction`
/// and a vector of receipts from given block up to transaction index.
fn transaction_receipt(machine: &::machine::EthereumMachine, mut tx: LocalizedTransaction, mut receipts: Vec<Receipt>) -> LocalizedReceipt {
	assert_eq!(receipts.len(), tx.transaction_index + 1, "All previous receipts are provided.");

	let sender = tx.sender();
	let receipt = receipts.pop().expect("Current receipt is provided; qed");
	let prior_gas_used = match tx.transaction_index {
		0 => 0.into(),
		i => receipts.get(i - 1).expect("All previous receipts are provided; qed").gas_used,
	};
	let no_of_logs = receipts.into_iter().map(|receipt| receipt.logs.len()).sum::<usize>();
	let transaction_hash = tx.hash();
	let block_hash = tx.block_hash;
	let block_number = tx.block_number;
	let transaction_index = tx.transaction_index;

	LocalizedReceipt {
		from: sender,
		to: match tx.action {
				Action::Create => None,
				Action::Call(ref address) => Some(address.clone().into())
		},
		transaction_hash: transaction_hash,
		transaction_index: transaction_index,
		block_hash: block_hash,
		block_number: block_number,
		cumulative_gas_used: receipt.gas_used,
		gas_used: receipt.gas_used - prior_gas_used,
		contract_address: match tx.action {
			Action::Call(_) => None,
			Action::Create => Some(contract_address(machine.create_address_scheme(block_number), &sender, &tx.nonce, &tx.data).0)
		},
		logs: receipt.logs.into_iter().enumerate().map(|(i, log)| LocalizedLogEntry {
			entry: log,
			block_hash: block_hash,
			block_number: block_number,
			transaction_hash: transaction_hash,
			transaction_index: transaction_index,
			transaction_log_index: i,
			log_index: no_of_logs + i,
		}).collect(),
		log_bloom: receipt.log_bloom,
		outcome: receipt.outcome,
	}
}

#[cfg(test)]
mod tests {

	#[test]
	fn should_not_cache_details_before_commit() {
		use client::{BlockChainClient, ChainInfo};
		use test_helpers::{generate_dummy_client, get_good_dummy_block_hash};

		use std::thread;
		use std::time::Duration;
		use std::sync::Arc;
		use std::sync::atomic::{AtomicBool, Ordering};
		use kvdb::DBTransaction;
		use blockchain::ExtrasInsert;
		use encoded;

		let client = generate_dummy_client(0);
		let genesis = client.chain_info().best_block_hash;
		let (new_hash, new_block) = get_good_dummy_block_hash();

		let go = {
			// Separate thread uncommitted transaction
			let go = Arc::new(AtomicBool::new(false));
			let go_thread = go.clone();
			let another_client = client.clone();
			thread::spawn(move || {
				let mut batch = DBTransaction::new();
				another_client.chain.read().insert_block(&mut batch, encoded::Block::new(new_block), Vec::new(), ExtrasInsert {
					fork_choice: ::engines::ForkChoice::New,
					is_finalized: false,
				});
				go_thread.store(true, Ordering::SeqCst);
			});
			go
		};

		while !go.load(Ordering::SeqCst) { thread::park_timeout(Duration::from_millis(5)); }

		assert!(client.tree_route(&genesis, &new_hash).is_none());
	}

	#[test]
	fn should_return_correct_log_index() {
		use hash::keccak;
		use super::transaction_receipt;
		use ethkey::KeyPair;
		use log_entry::{LogEntry, LocalizedLogEntry};
		use receipt::{Receipt, LocalizedReceipt, TransactionOutcome};
		use transaction::{Transaction, LocalizedTransaction, Action};

		// given
		let key = KeyPair::from_secret_slice(&keccak("test")).unwrap();
		let secret = key.secret();
		let machine = ::ethereum::new_frontier_test_machine();

		let block_number = 1;
		let block_hash = 5.into();
		let state_root = 99.into();
		let gas_used = 10.into();
		let raw_tx = Transaction {
			nonce: 0.into(),
			gas_price: 0.into(),
			gas: 21000.into(),
			action: Action::Call(10.into()),
			value: 0.into(),
			data: vec![],
		};
		let tx1 = raw_tx.clone().sign(secret, None);
		let transaction = LocalizedTransaction {
			signed: tx1.clone().into(),
			block_number: block_number,
			block_hash: block_hash,
			transaction_index: 1,
			cached_sender: Some(tx1.sender()),
		};
		let logs = vec![LogEntry {
			address: 5.into(),
			topics: vec![],
			data: vec![],
		}, LogEntry {
			address: 15.into(),
			topics: vec![],
			data: vec![],
		}];
		let receipts = vec![Receipt {
			outcome: TransactionOutcome::StateRoot(state_root),
			gas_used: 5.into(),
			log_bloom: Default::default(),
			logs: vec![logs[0].clone()],
		}, Receipt {
			outcome: TransactionOutcome::StateRoot(state_root),
			gas_used: gas_used,
			log_bloom: Default::default(),
			logs: logs.clone(),
		}];

		// when
		let receipt = transaction_receipt(&machine, transaction, receipts);

		// then
		assert_eq!(receipt, LocalizedReceipt {
			from: tx1.sender().into(),
			to: match tx1.action {
				Action::Create => None,
				Action::Call(ref address) => Some(address.clone().into())
			},
			transaction_hash: tx1.hash(),
			transaction_index: 1,
			block_hash: block_hash,
			block_number: block_number,
			cumulative_gas_used: gas_used,
			gas_used: gas_used - 5.into(),
			contract_address: None,
			logs: vec![LocalizedLogEntry {
				entry: logs[0].clone(),
				block_hash: block_hash,
				block_number: block_number,
				transaction_hash: tx1.hash(),
				transaction_index: 1,
				transaction_log_index: 0,
				log_index: 1,
			}, LocalizedLogEntry {
				entry: logs[1].clone(),
				block_hash: block_hash,
				block_number: block_number,
				transaction_hash: tx1.hash(),
				transaction_index: 1,
				transaction_log_index: 1,
				log_index: 2,
			}],
			log_bloom: Default::default(),
			outcome: TransactionOutcome::StateRoot(state_root),
		});
	}
}

#[derive(Debug)]
enum QueueError {
	Channel(IoError),
	Full(usize),
}

impl fmt::Display for QueueError {
	fn fmt(&self, fmt: &mut fmt::Formatter) -> fmt::Result {
		match *self {
			QueueError::Channel(ref c) => fmt::Display::fmt(c, fmt),
			QueueError::Full(limit) => write!(fmt, "The queue is full ({})", limit),
		}
	}
}

/// Queue some items to be processed by IO client.
struct IoChannelQueue {
	currently_queued: Arc<AtomicUsize>,
	limit: usize,
}

impl IoChannelQueue {
	pub fn new(limit: usize) -> Self {
		IoChannelQueue {
			currently_queued: Default::default(),
			limit,
		}
	}

	pub fn queue<F>(&self, channel: &IoChannel<ClientIoMessage>, count: usize, fun: F) -> Result<(), QueueError> where
		F: Fn(&Client) + Send + Sync + 'static,
	{
		let queue_size = self.currently_queued.load(AtomicOrdering::Relaxed);
		ensure!(queue_size < self.limit, QueueError::Full(self.limit));

		let currently_queued = self.currently_queued.clone();
		let result = channel.send(ClientIoMessage::execute(move |client| {
			currently_queued.fetch_sub(count, AtomicOrdering::SeqCst);
			fun(client);
		}));

		match result {
			Ok(_) => {
				self.currently_queued.fetch_add(count, AtomicOrdering::SeqCst);
				Ok(())
			},
			Err(e) => Err(QueueError::Channel(e)),
		}
	}
}<|MERGE_RESOLUTION|>--- conflicted
+++ resolved
@@ -1387,19 +1387,11 @@
 	fn import_block(&self, unverified: Unverified) -> Result<H256, BlockImportError> {
 		if self.chain.read().is_known(&unverified.hash()) {
 			bail!(BlockImportErrorKind::Import(ImportErrorKind::AlreadyInChain));
-<<<<<<< HEAD
 		}
 		let status = self.block_status(BlockId::Hash(unverified.parent_hash()));
 		if status == BlockStatus::Unknown || status == BlockStatus::Pending {
 			bail!(BlockImportErrorKind::Block(BlockError::UnknownParent(unverified.parent_hash())));
 		}
-=======
-		}
-		let status = self.block_status(BlockId::Hash(unverified.parent_hash()));
-		if status == BlockStatus::Unknown || status == BlockStatus::Pending {
-			bail!(BlockImportErrorKind::Block(BlockError::UnknownParent(unverified.parent_hash())));
-		}
->>>>>>> 25604dc5
 
 		Ok(self.importer.block_queue.import(unverified)?)
 	}
