--- conflicted
+++ resolved
@@ -18,11 +18,7 @@
 use ethtrie::RlpCodec;
 use account_db::Factory as AccountFactory;
 use evm::{Factory as EvmFactory, VMType};
-<<<<<<< HEAD
-use vm::{self, Vm, ActionParams};
-=======
 use vm::{Vm, ActionParams};
->>>>>>> 4848c384
 use wasm::WasmInterpreter;
 use keccak_hasher::KeccakHasher;
 
@@ -35,17 +31,11 @@
 }
 
 impl VmFactory {
-<<<<<<< HEAD
-	pub fn create(&self, params: ActionParams, ext: &vm::Ext) -> vm::Result<Box<Vm>> {
-		if ext.schedule().wasm.is_some() && params.code.as_ref().map_or(false, |code| code.len() > 4 && &code[0..4] == WASM_MAGIC_NUMBER) {
-			Ok(Box::new(WasmInterpreter::new(params)))
-=======
-	pub fn create(&self, params: &ActionParams, wasm: bool) -> Box<Vm> {
-		if wasm && params.code.as_ref().map_or(false, |code| code.len() > 4 && &code[0..4] == WASM_MAGIC_NUMBER) {
+	pub fn create(&self, params: ActionParams, schedule: &Schedule, depth: usize) -> Box<Vm>
+		if schedule.wasm.is_some() && params.code.as_ref().map_or(false, |code| code.len() > 4 && &code[0..4] == WASM_MAGIC_NUMBER) {
 			Box::new(WasmInterpreter)
->>>>>>> 4848c384
 		} else {
-			self.evm.create(params, ext)
+			self.evm.create(params, schedule, depth)
 		}
 	}
 
